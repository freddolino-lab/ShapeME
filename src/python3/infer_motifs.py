import inout
import base64
import sys
import os
import logging
import argparse
import numpy as np
import shapemotifvis as smv
import json
import pickle
import time
import subprocess
import multiprocessing
import tempfile
from jinja2 import Environment,FileSystemLoader
from pathlib import Path

import evaluate_motifs as evm
import fimopytools as fimo

this_path = Path(__file__).parent.absolute()
sys.path.insert(0, this_path)
infer_bin = os.path.join(this_path, '../rust_utils/target/release/infer_motifs')
supp_bin = os.path.join(this_path, '../rust_utils/target/release/get_robustness')
cmi_bin = os.path.join(this_path, '../rust_utils/target/release/filter_motifs')

jinja_env = Environment(loader=FileSystemLoader(os.path.join(this_path, "templates/")))

from rpy2.robjects.packages import importr
import rpy2.robjects as ro
from rpy2.robjects import numpy2ri
numpy2ri.activate()
# import R's "PRROC" package
prroc = importr('PRROC')
glmnet = importr('glmnet')
base = importr('base')

def write_report(environ, temp_base, info, out_name):
    print("writing report")
    print(f"base template: {temp_base}")
    template = environ.get_template(temp_base)
    print(f"out_name: {out_name}")
    content = template.render(**info)
    with open(out_name, "w", encoding="utf-8") as report:
        report.write(content)


def two_way_to_log_odds(two_way):
    """ Function to determine the log odds from a two way table

    Args:
        two_way (list)- a list of 0-cat1Truecat2True 1-cat1Falsecat2True 
                                  2-cat1Truecat2False 3-cat1Falsecat2False
    Returns:
        outstring - a string enumerating the number of seqs in each category
    """
    num = np.array(two_way[0], dtype=float) / np.array(two_way[1],dtype=float)
    denom = np.array(two_way[2], dtype=float) / np.array(two_way[3],dtype=float)
    return np.log(num/denom)

def parse_args():
    parser = argparse.ArgumentParser()
    parser.add_argument('--score_file', action='store', type=str, required=True,
        help='input text file with names and scores for training data')
    parser.add_argument('--shape_files', nargs="+", type=str, required=True,
        help='input files with shape scores')
    parser.add_argument('--shape_names', nargs="+", type=str, required=True,
        help='shape names (MUST BE IN SAME ORDER AS CORRESPONDING SHAPE FILES)')
    parser.add_argument('--out_prefix', type=str, required=True,
        help="Prefix to apply to output files.")
    parser.add_argument('--data_dir', type=str, required=True,
        help="Directory from which input files will be read.")
    parser.add_argument('--out_dir', type=str, required=True,
        help="Directory (within 'data_dir') into which output files will be written.")
    parser.add_argument('--kmer', type=int,
        help='kmer size to search for shape motifs. Default=%(default)d', default=15)
    parser.add_argument('--max_count', type=int, default=1,
        help=f"Maximum number of times a motif can match "\
            f"each of the forward and reverse strands in a reference. "\
            f"Default: %(default)d")
    parser.add_argument('--continuous', type=int, default=None,
        help="number of bins to discretize continuous input data with")
    parser.add_argument('--threshold_sd', type=float, default=2.0, 
        help=f"std deviations below mean for seed finding. "\
            f"Only matters for greedy search. Default=%(default)f")
    parser.add_argument('--init_threshold_seed_num', type=int, default=500, 
        help=f"Number of randomly selected seeds to compare to records "\
            f"in the database during initial threshold setting. Default=%(default)d")
    parser.add_argument('--init_threshold_recs_per_seed', type=int, default=20, 
        help=f"Number of randomly selected records to compare to each seed "\
            f"during initial threshold setting. Default=%(default)d")
    parser.add_argument('--init_threshold_windows_per_record', type=int, default=2, 
        help=f"Number of randomly selected windows within a given record "\
            f"to compare to each seed during initial threshold setting. "\
            f"Default=%(default)d")
    parser.add_argument("--max_batch_no_new_seed", type=int, default=10,
        help=f"Sets the number of batches of seed evaluation with no new motifs "\
            f"added to the set of motifs to be optimized prior to truncating the "\
            f"initial search for motifs.")
    parser.add_argument('--nprocs', type=int, default=1,
        help="number of processors. Default: %(default)d")
    parser.add_argument('--threshold_constraints', nargs=2, type=float, default=[0,10],
        help=f"Sets the upper and lower limits on the match "\
            f"threshold during optimization. Defaults to 0 for the "\
            f"lower limit and 10 for the upper limit.")
    parser.add_argument('--shape_constraints', nargs=2, type=float, default=[-4,4],
        help=f"Sets the upper and lower limits on the shapes' z-scores "\
            f"during optimization. Defaults to -4 for the lower limit "\
            f"and 4 for the upper limit.")
    parser.add_argument('--weights_constraints', nargs=2, type=float, default=[-4,4],
        help="Sets the upper and lower limits on the pre-transformed, "\
            f"pre-normalized weights during optimization. Defaults to -4 "\
            f"for the lower limit and 4 for the upper limit.")
    parser.add_argument('--temperature', type=float, default=0.4,
        help=f"Sets the temperature argument for simulated annealing. "\
            f"Default: %(default)f")
    parser.add_argument('--t_adj', type=float, default=0.001,
        help=f"Fraction by which temperature decreases each iteration of "\
            f"simulated annealing. Default: %(default)f")
    parser.add_argument('--stepsize', type=float, default=0.25,
        help=f"Sets the stepsize argument simulated annealing. This "\
            f"defines how far a given value can be modified for iteration i "\
            f"from its value at iteration i-1. A higher value will "\
            f"allow farther hops. Default: %(default)f")
    parser.add_argument('--opt_niter', type=int, default=10000,
        help=f"Sets the number of simulated annealing iterations to "\
            f"undergo during optimization. Default: %(default)d.")
    #parser.add_argument('--nonormalize', action="store_true",
    #    help='don\'t normalize the input data by robustZ')
    #parser.add_argument('--motif_perc', type=float, default=1,
    #    help="fraction of data to EVALUATE motifs on. Default=%(default)f")
    parser.add_argument('--alpha', type=float, default=0.0,
        help=f"Lower limit on transformed weight values prior to "\
            f"normalization to sum to 1. Default: %(default)f")
    parser.add_argument('--batch_size', type=int, default=2000,
        help=f"Number of records to process seeds from at a time. Set lower "\
            f"to avoid out-of-memory errors. Default: %(default)d")
    parser.add_argument('--find_seq_motifs', action="store_true",
        help=f"Add this flag to call sequence motifs using streme in addition "\
            f"to calling shape motifs.")
    parser.add_argument("--no_shape_motifs", action="store_true",
        help=f"Add this flag to turn off shape motif inference. "\
            f"This is useful if you basically want to use this script "\
            f"as a wrapper for streme to just find sequence motifs.")
    parser.add_argument("--seq_fasta", type=str, default=None,
        help=f"Name of fasta file (located within in_direc, do not include the "\
            f"directory, just the file name) containing sequences in which to "\
            f"search for motifs")
    parser.add_argument('--seq_motif_positive_cats', required=False, default="1",
        action="store", type=str,
        help=f"Denotes which categories in `--infile` (or after quantization "\
            f"for a continuos signal in the number of bins denoted by the "\
            f"`--continuous` argument) to use as the positive "\
            f"set for sequence motif calling using streme. Example: "\
            f"\"4\" would use category 4 as the positive set, whereas "\
            f"\"3,4\" would use categories 3 and 4 as "\
            f"the positive set.")
    parser.add_argument('--streme_thresh', default = 0.05, type=float,
        help="Threshold for including motifs identified by streme. Default: %(default)f")
    parser.add_argument("--seq_meme_file", type=str, default=None,
        help=f"Name of meme-formatted file (file must be located in data_dir) "\
            f"to be used for searching for known sequence motifs of interest in "\
            f"seq_fasta")
    parser.add_argument("--shape_rust_file", type=str, default=None,
        help=f"Name of json file containing output from rust binary")
    parser.add_argument("--write_all_files", action="store_true",
        help=f"Add this flag to write all motif meme files, regardless of whether "\
            f"the model with shape motifs, sequence motifs, or both types of "\
            f"motifs was most performant.")
    parser.add_argument("--exhaustive", action="store_true", default=False,
        help=f"Add this flag to perform and exhaustive initial search for seeds. "\
            f"This can take a very long time for datasets with more than a few-thousand "\
            f"binding sites. Setting this option will override the "\
            f"--max_rounds_no_new_seed option.")
    parser.add_argument("--log_level", type=str, default="INFO",
        help=f"Sets log level for logging module. Valid values are DEBUG, "\
                f"INFO, WARNING, ERROR, CRITICAL.")
    parser.add_argument('--tmpdir', action='store', type=str, default=None,
        help=f"Sets the location into which to write temporary files. If ommitted, will "\
                f"use TMPDIR environment variable.")
    parser.add_argument('--no_report', action="store_true", default=False,
        help="Include at command line to suppress writing an html report of results. Note: a report will still be written in the case on an error.")
    args = parser.parse_args()
    return args


def main(args, status):

    my_env = os.environ.copy()
    my_env['RUST_BACKTRACE'] = "1"

    loglevel = args.log_level
    numeric_level = getattr(logging, loglevel.upper(), None)

    logging.basicConfig(
        format='%(asctime)s %(message)s',
        level=numeric_level,
        stream=sys.stdout,
    )
    logging.getLogger('matplotlib.font_manager').disabled = True

    logging.debug(f"Number of cores set by the --nprocs argument: {args.nprocs}")
    logging.debug(
        f"Number of cores available: {multiprocessing.cpu_count()}"
    )

    logging.info("Arguments:")
    print(str(args))

    out_pref = args.out_prefix
    in_direc = args.data_dir
    out_direc = args.out_dir
    out_direc = os.path.join(in_direc, out_direc)
    in_fname = args.score_file
    shape_names = args.shape_names
    shape_files = args.shape_files
    out_motif_basename = os.path.join(out_direc, "final_motifs")
    out_motif_fname = out_motif_basename + ".dsm"
    out_coefs_fname = out_motif_basename + "_coefficients.pkl"
    out_heatmap_fname = os.path.join(out_direc, "final_heatmap.png")
    out_page_name = os.path.join(out_direc, "report.html")
    status_fname = os.path.join(out_direc, "job_status.json")
    find_seq_motifs = args.find_seq_motifs
    seq_fasta = args.seq_fasta
    if seq_fasta is not None:
        seq_fasta = os.path.join(in_direc, seq_fasta)
    seq_meme_file = args.seq_meme_file
    if seq_meme_file is not None:
        seq_meme_file = os.path.join(in_direc, seq_meme_file)
    fimo_direc = f"{out_direc}/fimo_out"
    streme_direc = f"{out_direc}/streme_out"
    streme_thresh = float(args.streme_thresh)
    no_shape_motifs = args.no_shape_motifs
    tmpdir = args.tmpdir
    if tmpdir is None:
        tmpdir = "/tmp"

    if not os.path.isdir(out_direc):
        os.mkdir(out_direc)

    if tmpdir is not None:
        if not os.path.isdir(tmpdir):
            os.mkdir(tmpdir)

    if os.path.isfile(status_fname):
        with open(status_fname, "r") as status_f:
            status = json.load(status_f)
        
    status = "Running"

    with open(status_fname, "w") as status_f:
        json.dump(status, status_f)

    print()
    logging.info("Reading input data and shape info.")
    # read in shapes
    records = inout.construct_records(
        in_direc,
        shape_names,
        shape_files,
        in_fname,
    )
    logging.info("Finished reading input data and shape info.")

    assert len(records.y) == records.X.shape[0], "Number of y values does not equal number of shape records!!"
           
    # read in the values associated with each sequence and store them
    # in the sequence database
    ints = np.ones_like(records.y, dtype="bool")
    if args.continuous is not None:
        for i,val in enumerate(records.y):
            ints[i] = val.is_integer()
        all_int = np.all(ints)
        if all_int:
            logging.warning("WARNING: You have included the --continuous flag at the command line despite having input scores comprising entirely integers. Double-check whether this is really what you want before interpreting ShapeME resulgs.")
        records.quantize_quant(args.continuous)

    for category in np.unique(records.y):
        if not category.is_integer():
            sys.exit(f"ERROR: At least one category in your input data is not an integer. Non-integer inputs can be used only if you set the --continuous <int> flag, substituting the desired number of bins into which to discretize your input data for '<int>'. Did you intend to use the --continuous flag, or did you intend to discretize your data prior to using the scores and inputs? If so, go back and do so. As things stand currently, however, we cannot work with the input data as is. Exiting now with an error.")

    fam,num_cats = evm.set_family(records.y)
    records.set_category_lut()

    logging.info("Distribution of sequences per class:")
    seq_bin_str = records.seqs_per_bin()
    logging.info(seq_bin_str)

    logging.info("Normalizing parameters")
    #if args.nonormalize:
    #    records.determine_center_spread(method=inout.identity_csp)
    #else:
    records.determine_center_spread()
    records.normalize_shape_values()

    for name,shape_idx in records.shape_name_lut.items():
        this_center = records.shape_centers[shape_idx]
        this_spread = records.shape_spreads[shape_idx]
        logging.info(f"{name}: center={this_center:.2f}, spread={this_spread:.2f}")

    yval_fname = os.path.join(out_direc, 'y_vals.npy')
    # write y-vals to npy file.
    with open(yval_fname, 'wb') as f:
        np.save(f, records.y.astype(np.int64))

    if find_seq_motifs:
        # if asked for seq motifs but didn't pass seq fa file, exception
        if seq_fasta is None:
            raise inout.NoSeqFaException()
        # if both seq_motifs and meme file were passed, raise exception
        if seq_meme_file is not None:
            raise inout.SeqMotifOptionException(seq_meme_file)

        seq_meme_file = f"{streme_direc}/streme.txt"
        streme_exec = os.path.join(this_path, "run_streme.py")

        # NA-containing records were removed, so use retained_records to get right
        # sequences if calling sequence motifs
        seqs = inout.FastaFile()
        with open(seq_fasta,"r") as seq_f:
            seqs.read_whole_file(seq_f)

        seqs = seqs[np.where(records.complete_records)[0]]
        tmp_dir = tempfile.TemporaryDirectory(dir=tmpdir)
        tmp_direc = tmp_dir.name
        tmp_seq_fname = os.path.join(tmp_direc,"tmp_seq.fa")
        #print(f"tmp_seq_fname: {tmp_seq_fname}")
        with open(tmp_seq_fname, "w") as tmp_f:
            seqs.write(tmp_f)

        #tmp_seq_fname = os.path.join(out_direc,"tmp_seq.fa")
        #with open(tmp_seq_fname, "w") as tmp_f:
        #    seqs.write(tmp_f)
        streme_log_fname = f"{streme_direc}/streme_run.log"
        streme_err_fname = f"{streme_direc}/streme_run.err"

        if not os.path.isdir(streme_direc):
            os.makedirs(streme_direc)

        STREME = f"python {streme_exec} "\
            f"--seq_fname {tmp_seq_fname} "\
            f"--yvals_fname {yval_fname} "\
            f"--pos_cats {args.seq_motif_positive_cats} "\
            f"--threshold {streme_thresh} "\
            f"--out_direc {streme_direc} "\
            f"--tmpdir {tmpdir} "\
            f"> {streme_log_fname} "\
            f"2> {streme_err_fname} "

        print()
        logging.info(
            f"Running STREME using the following command:\n"\
            f"{STREME}"
        )
        streme_result = subprocess.run(
            STREME,
            shell=True,
            capture_output=False,
        )
        if streme_result.returncode != 0:

            status = "FinishedError"
            with open(status_fname, "w") as status_f:
                json.dump(status, status_f)

            raise(Exception(
                f"run_streme.py returned non-zero exit status.\n"\
                f"Check files {streme_log_fname} and {streme_err_fname}."
            ))

        print()
        logging.info(
            f"STREME run finished: for details, see "\
            f"{streme_log_fname} and {streme_err_fname}"
        )

        #with open(streme_log_fname, "w") as streme_out:
        #    # streme log gets captured as stderr, so write stderr to file
        #    streme_out.write(streme_result.stdout.decode())
        #with open(streme_err_fname, "w") as streme_err:
        #    # streme log gets captured as stderr, so write stderr to file
        #    try:
        #        streme_err.write(streme_result.stderr.decode())
        #    except UnicodeDecodeError as e:
        #        logging.warning(f"Problem writing to {streme_err_fname}:\n{e}")
        #        #import ipdb; ipdb.set_trace()

        #        if not args.no_report:
        #            report_info = {"error": e}
        #            write_report(
        #                environ = jinja_env,
        #                temp_base = "streme_err_html.temp",
        #                info = report_info,
        #                out_name = out_page_name,
        #            )

        #        status = "FinishedError"
        #        with open(status_fname, "w") as status_f:
        #            json.dump(status, status_f)
        #        sys.exit(1)

    # if user has a meme file (could be from streme above, or from input arg), run fimo
    if seq_meme_file is not None:

        if seq_fasta is None:
            raise inout.NoSeqFaException()

        # NA-containing records were removed, so use retained_records to get right
        # sequences if calling sequence motifs
        seqs = inout.FastaFile()
        with open(seq_fasta,"r") as seq_f:
            seqs.read_whole_file(seq_f)

        seqs = seqs[np.where(records.complete_records)[0]]
        tmp_dir = tempfile.TemporaryDirectory(dir=tmpdir)
        tmp_direc = tmp_dir.name
        tmp_seq_fname = os.path.join(tmp_direc,"tmp_seq.fa")
        #print(f"tmp_seq_fname: {tmp_seq_fname}")
        with open(tmp_seq_fname, "w") as tmp_f:
            seqs.write(tmp_f)

        fimo_log_fname = f"{fimo_direc}/fimo_run.log"
        fimo_err_fname = f"{fimo_direc}/fimo_run.err"

        if not os.path.isdir(fimo_direc):
            os.makedirs(fimo_direc)

        fimo_exec = os.path.join(this_path, "run_fimo.py")
        FIMO = f"python {fimo_exec} "\
            f"--seq_fname {tmp_seq_fname} "\
            f"--meme_file {seq_meme_file} "\
            f"--out_direc {fimo_direc} "\
            f"> {fimo_log_fname} "\
            f"2> {fimo_err_fname} "

        print()
        logging.info(
            f"Running FIMO using the following command:\n"\
            f"{FIMO}"
        )
        fimo_result = subprocess.run(
            FIMO,
            shell=True,
            check=True,
            capture_output=False,
        )

        if fimo_result.returncode != 0:
            status = "FinishedError"
            with open(status_fname, "w") as status_f:
                json.dump(status, status_f)
            raise(Exception(
                f"run_fimo.py returned non-zero exit status.\n"\
                f"Check files {fimo_log_fname} and {fimo_err_fname}."
            ))

        print()
        logging.info(
            f"FIMO run finished: for details, see "\
            f"{fimo_log_fname} and {fimo_err_fname}"
        )
        #with open(fimo_log_fname, "w") as fimo_out:
        #    fimo_out.write(fimo_result.stdout.decode())
        #with open(fimo_err_fname, "w") as fimo_err:
        #    fimo_err.write(fimo_result.stderr.decode())

    alpha = args.alpha
    max_count = args.max_count

    temp = args.temperature
    step = args.stepsize
    
    mi_fname = os.path.join(
        out_direc,
        f'{out_pref}_initial_mutual_information_max_count_{max_count}.pkl'
    )

    shape_fname = os.path.join(out_direc, 'shapes.npy')
    config_fname = os.path.join(out_direc, 'config.json')
    rust_out_fname = os.path.join(out_direc, 'rust_results.json')
    shape_fit_fname = os.path.join(out_direc, 'shape_lasso_fit.pkl')
    seq_fit_fname = os.path.join(out_direc, 'seq_lasso_fit.pkl')
    shape_and_seq_fit_fname = os.path.join(out_direc, 'shape_and_seq_lasso_fit.pkl')

    # get the F-score for an intercept-only model, which will ultimately be compared
    # to the F-score we get from any other fit to choose whether there is a motif or not.
    intercept_X = np.ones((len(records), 1))
    intercept_fit = evm.train_sklearn_glm(
        intercept_X,
        records.y,
        family = fam,
        fit_intercept = False,
    )

    intercept_metric = evm.CV_F1(
        intercept_X,
        records.y,
        folds = 5,
        family = fam,
        fit_intercept = False, # intercept already in design mat
        cores = args.nprocs,
    )

    seq_motif_exists = False
    shape_motif_exists = False

    # if we found motifs using streme, we'll have a value for seq_meme_file.
    # also will work if we passed a known motif file instead of finding our own
    # sequence motif
    if seq_meme_file is not None:

        # This step will just get the motif names and sequences,
        # hits arrays and such will be supplemented later using fimo output
        seq_motifs = inout.Motifs(
            fname = seq_meme_file,
            motif_type = "sequence",
            evalue_thresh = streme_thresh,
        )

        if len(seq_motifs) == 0:
            print()
            logging.info(f"No sequence motifs passed e-value "\
                f"threshold of {streme_thresh}, setting find_seq_motifs "\
                f"back to False and moving on to shape motif inference.")
            # set find_seq_motifs back to False to disable seq stuff later on
            find_seq_motifs = False
        else:
            find_seq_motifs = True

    if find_seq_motifs:

        logging.info("\nPlacing each motif's robustness into motifs")
        # set_X is called with nosort=True here just to get the hits array required
        # for supplement_robustness and sorting later
        #import ipdb; ipdb.set_trace()
        seq_motifs.set_X(
            max_count = max_count,
            fimo_fname = f"{fimo_direc}/fimo.tsv",
            rec_db = records,
            pval_thresh = streme_thresh,
            nosort = True,
        )

        seq_motifs.supplement_robustness(
            records,
            supp_bin,
            my_env=my_env,
            tmpdir=tmpdir,
        )

        seq_motifs.cmi_filter(
            max_count = max_count,
            binary = cmi_bin,
            fimo_fname = f"{fimo_direc}/fimo.tsv",
            rec_db = records,
            pval_thresh = streme_thresh,
            my_env = my_env,
            tmpdir = tmpdir,
        )
        if len(seq_motifs) == 0:
            print()
            logging.info(
                f"No sequence motifs left after CMI filter.\n"\
                f"Therefore, no informatife sequence motif exists."
            )
            seq_motif_exists = False

        else:

            logging.info("\nSorting sequence motifs by z-score")
       
            logging.info("\nFitting regression model to sequence motifs")
            seq_motifs.set_X(
                max_count = max_count,
                fimo_fname = f"{fimo_direc}/fimo.tsv",
                rec_db = records,
                pval_thresh = streme_thresh,
            )
            print(f"X shape: {seq_motifs.X.shape}")
            print(f"distinct y vals: {np.unique(records.y)}")

            print("Done getting X for seq motifs")
            one_seq_motif = False

            if len(seq_motifs) == 1:

                print()
                logging.info(
                    f"Only one sequence motif present. "\
                    f"Performing model selection using CV-F1 to determine whether "\
                    f"the motif is informative over intercept alone."
                )
                # toggle one_seq_motif to True for later use in building combined
                # seq and shape motif design matrix
                ######################################################################
                one_seq_motif = True # comment for debugging to force seq inclusion
                #seq_motif_exists = True # uncomment for debugging to force seq inclusion

            else:

                #import ipdb; ipdb.set_trace()
                seq_fit = evm.train_glmnet(
                    seq_motifs.X,
                    records.y,
                    folds=10,
                    family = fam,
                    alpha=1,
                )

                #print(f"X shape: {seq_motifs.X.shape}")
                #print(f"distinct y vals: {np.unique(records.y)}")
                with open(seq_fit_fname, "wb") as f:
                    pickle.dump(seq_fit, f)

                seq_coefs = evm.fetch_coefficients(fam, seq_fit, num_cats)

                print()
                logging.info(f"Sequence motif coefficients:\n{seq_coefs}")
                logging.info(f"Sequence coefficient lookup table:\n{seq_motifs.var_lut}")

                filtered_seq_coefs = seq_motifs.filter_motifs(
                    seq_coefs,
                    fimo_fname = f"{fimo_direc}/fimo.tsv",
                    rec_db = records,
                    pval_thresh = streme_thresh,
                )

                print()
                logging.info(
                    f"Number of sequence motifs left after LASSO regression: "\
                    f"{len(seq_motifs)}"
                )

                if len(seq_motifs) == 0:
                    print()
                    logging.info(
                        f"Only intercept term left after LASSO regression.\n"\
                        f"Therefore, no informatife sequence motif exists."
                    )
                    seq_motif_exists = False

                elif len(seq_motifs) == 1:
                    print()
                    logging.info(
                        f"Only one sequence motif left after LASSO regression.\n"\
                        f"Performing model selection using CV-F1 to determine whether "\
                        f"the remaining motif is informative over intercept alone."
                    )

                    one_seq_motif = True

                # if more than one left after LASSO, seq seq_motif_exists to True
                else:
                    seq_motif_exists = True
 
            # supplement motifs object with CV-F1 score
            intercept_and_motif_X = np.append(intercept_X, seq_motifs.X, axis=1)

            motif_fit = evm.train_sklearn_glm(
                intercept_and_motif_X,
                records.y,
                family = fam,
                fit_intercept = False, # intercept already in design mat
            )

            seq_motifs.metric = evm.CV_F1(
                intercept_and_motif_X,
                records.y,
                folds = 5,
                family = fam,
                fit_intercept = False, # intercept already in design mat
                cores = args.nprocs,
            )

            # if there's only one covariate, compare CV-F1 from intercept+motif
            # and intercept only
            if one_seq_motif:
                metric_list = [ intercept_metric, seq_motifs.metric ]
                model_list = [ intercept_fit, motif_fit ]

                best_mod_idx = evm.choose_model(
                    metric_list,
                    model_list,
                    return_index = True,
                )

                if best_mod_idx == 0:
                    print()
                    logging.info(
                        f"Intercept-only model had better score than model fit using "\
                        f"intercept and one sequence motif.\nTherefore, there is no "\
                        f"informative "\
                        f"sequence motif. Not writing a sequence motif to output."
                    )
                    seq_motif_exists = False
                # if our one seq motif is better than intercept, set seq_motif_exits to True
                else:
                    print()
                    logging.info(
                        f"Sequence-motif-containing model performed better "\
                        f"than intercept-only model. Therefore, at least one "\
                        f"informative sequence motif exists."
                    )

                    filtered_seq_coefs = motif_fit.coef_
                    seq_coefs = motif_fit.coef_
                    print()
                    logging.info(f"Sequence motif coefficients:\n{filtered_seq_coefs}")
                    logging.info(f"Sequence coefficient lookup table:\n{seq_motifs.var_lut}")
                    seq_motif_exists = True

    good_motif_out_fname = os.path.join(
        out_direc,
        f"{out_pref}_post_opt_cmi_filtered_motifs_temp_{temp}_"\
        f"stepsize_{step}_alpha_{alpha}_max_count_{max_count}.pkl",
    )

    seq_motif_plot_fname = os.path.join(
        out_direc,
        f"seq_motif_logo.png"
    )
    shape_motif_plot_fname = os.path.join(
        out_direc,
        f"shape_motif_logo.png"
    )
    final_motif_plot_suffix = os.path.join(
        out_direc,
        "{}_final_motif.png"
    )

    logit_reg_fname = os.path.join(
        out_direc,
        f"{out_pref}_logistic_regression_result.pkl",
    )

    coef_per_class_fname = os.path.join(
        out_direc,
        f"{out_pref}_logistic_regression_coefs_per_class.txt",
    )

    FIND_CMD = f"{infer_bin} {config_fname}"

    max_batch = args.max_batch_no_new_seed
    if args.exhaustive:
        max_batch = 1_000_000_000

    find_args_dict = {
        'out_fname': rust_out_fname,
        'shape_fname': shape_fname,
        'yvals_fname': yval_fname,
        'alpha': args.alpha,
        'max_count': max_count,
        'kmer': args.kmer,
        'cores': args.nprocs,
        'seed_sample_size': args.init_threshold_seed_num,
        'records_per_seed': args.init_threshold_recs_per_seed,
        'windows_per_record': args.init_threshold_windows_per_record,
        'thresh_sd_from_mean': args.threshold_sd,
        'threshold_lb': args.threshold_constraints[0],
        'threshold_ub': args.threshold_constraints[1],
        'shape_lb': args.shape_constraints[0],
        'shape_ub': args.shape_constraints[1],
        'weight_lb': args.weights_constraints[0],
        'weight_ub': args.weights_constraints[1],
        'temperature': args.temperature,
        'stepsize': args.stepsize,
        'n_opt_iter': args.opt_niter,
        't_adjust': args.t_adj,
        'batch_size': args.batch_size,
        'max_batch_no_new': max_batch,
        'good_motif_out_fname': good_motif_out_fname, 
    }

    if args.continuous is not None:
        find_args_dict['y_cat_num'] = num_cats

    # supplement args info with shape center and spread from database
    find_args_dict['names'] = []
    find_args_dict['indices'] = []
    find_args_dict['centers'] = []
    find_args_dict['spreads'] = []

    for name,shape_idx in records.shape_name_lut.items():
        this_center = records.shape_centers[shape_idx]
        this_spread = records.shape_spreads[shape_idx]
        find_args_dict['names'].append(name)
        find_args_dict['indices'].append(shape_idx)
        find_args_dict['centers'].append(this_center)
        find_args_dict['spreads'].append(this_spread)
    
    # write cfg to file
    with open(config_fname, 'w') as f:
        json.dump(find_args_dict, f, indent=1)

    if not no_shape_motifs:
        # write shapes to npy file. Permute axes 1 and 2.
        with open(shape_fname, 'wb') as shape_f:
            np.save(shape_fname, records.X.transpose((0,2,1)))

        print()
        if args.shape_rust_file is None:
            logging.info("Running shape motif selection and optimization.")
            result = subprocess.run(
                FIND_CMD,
                shell=True,
                env=my_env,
                capture_output=True,
            )
            if result.returncode != 0:
                raise inout.RustBinaryException(FIND_CMD)
            if "No shape motifs found by infer_motifs binary." in result.stdout.decode():
                no_shape_motifs = True
        else:
            logging.info(f"Reading prior shape motifs from {args.shape_rust_file}.")
            rust_out_fname = args.shape_rust_file

        if not os.path.isfile(rust_out_fname):
            print()
            logging.warning(
                f"No output json file containing motifs from rust binary. "\
                f"This usually means no motifs were identified, but you should "\
                f"carfully check your log and error messages to make sure that's "\
                f"really the case."
            )
            no_shape_motifs = True

    if not no_shape_motifs:

        shape_motifs = inout.Motifs(
            rust_out_fname,
            motif_type="shape",
            shape_lut = records.shape_name_lut,
            max_count = max_count,
        )

        # places design matrix and variable lookup table into shape_motifs
        shape_motifs.set_X(
            max_count = max_count,
            fimo_fname = f"{fimo_direc}/fimo.tsv",
            rec_db = records,
        )
        logging.info(f"Shape coefficient lookup table:\n{shape_motifs.var_lut}")

        # check whether there are more than one covariates, do LASSO regression
        if shape_motifs.X.shape[1] > 1:

            shape_fit = evm.train_glmnet(
                shape_motifs.X,
                records.y,
                folds = 10,
                family=fam,
                alpha=1,
            )

            with open(shape_fit_fname, "wb") as f:
                pickle.dump(shape_fit, f)

            coefs = evm.fetch_coefficients(fam, shape_fit, num_cats)

            print()
            logging.info(f"Shape motif coefficients:\n{coefs}")
            logging.info(f"Shape coefficient lookup table:\n{shape_motifs.var_lut}")

            # go through coefficients and weed out motifs for which all
            #   hits' coefficients are zero.
            filtered_shape_coefs = shape_motifs.filter_motifs(
                coefs,
                max_count = max_count,
                rec_db = records,
            )

            print()
            logging.info(
                f"Number of shape motifs left after LASSO regression: "\
                f"{len(shape_motifs)}"
            )
            logging.info(
                f"Shape coefficient lookup table after filter:\n"\
                f"{shape_motifs.var_lut}"
            )

        # supplement the shape motifs object with the CV-F1 from a model
        intercept_and_shape_X = np.append(intercept_X, shape_motifs.X, axis=1)

        motif_fit = evm.train_sklearn_glm(
            intercept_and_shape_X,
            records.y,
            family = fam,
            fit_intercept = False, # intercept already in design mat
        )

        if shape_motifs.X.shape[1] == 1:
            filtered_shape_coefs = motif_fit.coef_

        shape_motifs.metric = evm.CV_F1(
            intercept_and_shape_X,
            records.y,
            folds = 5,
            family = fam,
            fit_intercept = False, # intercept already in design mat
            cores = args.nprocs,
        )

        # check whether there's only one informative covariate
        if shape_motifs.X.shape[1] == 1:
            print()
            logging.info(
                f"Only one covariate for shape motifs was found to be "\
                f"informative using LASSO regression. Calculating the scoring metric "\
                f"for a model with only an intercept and this covariate to "\
                f"compare to a model fit using only an intercept."
            )

            metric_list = [ intercept_metric, shape_motifs.metric ]
            model_list = [ intercept_fit, motif_fit ]

            best_mod_idx = evm.choose_model(
                metric_list,
                model_list,
                return_index = True,
            )

            print()
            logging.info(
                f"Intercept-only metric: {intercept_metric}\n"\
                f"Intercept and one shape covariate metric: {shape_motifs.metric}"
            )

            if best_mod_idx == 0:
                print()
                logging.info(
                    f"Intercept-only model had better score than model fit using "\
                    f"intercept and one shape covariate. Therefore, there is no "\
                    f"informative shape motif. Not writing a shape motif to output."\
                    f"Exiting now."
                )

                if not args.no_report:
                    report_info = {}
                    write_report(
                        environ = jinja_env,
                        temp_base = "no_motifs.html.temp",
                        info = report_info,
                        out_name = out_page_name,
                    )

                status = "FinishedNoMotif"
                with open(status_fname, "w") as status_f:
                    json.dump(status, status_f)
                sys.exit()
            # if the shape performs better than intercept, set shape_motif_exists to True
            else:
                shape_motif_exists = True

        elif len(shape_motifs) == 0:
            print()
            logging.warning(
                f"There were no shape motifs left after LASSO regression. "\
                f"Exiting now."
            )
            no_shape_motifs = True

        # if more than one covariate left after LASSO, set shape_motif_exists to True
        else:
            shape_motif_exists = True

    if not no_shape_motifs:

        # if there were both shape and seq motifs, combine into one model
        if shape_motif_exists and seq_motif_exists:

            #if num_cats != 2:
            #    print(
            #        f"Combining shape and sequence motifs only supported "\
            #        f"for binary inputs. Skipping merged sequence and shape model "\
            #        f"steps."
            #    )

            #else:

            shape_and_seq_motifs = shape_motifs.new_with_motifs(
                seq_motifs,
                max_count = max_count,
                fimo_fname = f"{fimo_direc}/fimo.tsv",
                rec_db = records,
                pval_thresh = streme_thresh,
            )
            shape_and_seq_motifs.motif_type = "shape_and_seq"

            shape_and_seq_motifs.cmi_filter(
                max_count = max_count,
                binary = cmi_bin,
                fimo_fname = f"{fimo_direc}/fimo.tsv",
                rec_db = records,
                pval_thresh = streme_thresh,
                my_env = my_env,
                tmpdir = tmpdir,
            )
            # check whether all motifs of a specific type were removed using cmi
            motif_types = [motif.motif_type for motif in shape_and_seq_motifs]
            if not "sequence" in motif_types:
                logging.info(
                    f"Filtering shape and sequence motif model using CMI "\
                    f"removed all sequence motifs. Moving forward with only shape "\
                    f"motifs."
                )
                seq_motif_exists = False
            if not "shape" in motif_types:
                logging.info(
                    f"Filtering shape and sequence motif model using CMI "\
                    f"removed all shape motifs. Moving forward with only sequence "\
                    f"motifs."
                )
                shape_motif_exists = False

            # if we still see evidence that shape AND sequence are important,
            #  do the next stuff
            if shape_motif_exists and seq_motif_exists:

                shape_and_seq_motifs.set_X(
                    max_count = max_count,
                    fimo_fname = f"{fimo_direc}/fimo.tsv",
                    rec_db = records,
                    pval_thresh = streme_thresh,
                )
                print(f"shape_and_seq_var_lut: {shape_and_seq_motifs.var_lut}")
                print(f"seq_var_lut: {seq_motifs.var_lut}")
                print(f"shape_and_seq_var_lut: {shape_and_seq_motifs.var_lut}")

                shape_and_seq_fit = evm.train_glmnet(
                    shape_and_seq_motifs.X,
                    records.y,
                    folds=10,
                    family=fam,
                    alpha=1,
                )
                with open(shape_and_seq_fit_fname, "wb") as f:
                    pickle.dump(shape_and_seq_fit, f)

                #shape_and_seq_motifs = shape_motifs.copy()
                #shape_and_seq_motifs.extend(seq_motifs.copy())

                shape_and_seq_coefs = evm.fetch_coefficients(
                    fam,
                    shape_and_seq_fit,
                    num_cats,
                )

                print()
                logging.info(
                    f"Shape and sequence motif coefficients:\n"\
                    f"{shape_and_seq_coefs}"
                )
                logging.info(
                    f"Shape and sequence coefficient lookup table:\n"\
                    f"{shape_and_seq_motifs.var_lut}"
                )

                filtered_shape_and_seq_coefs = shape_and_seq_motifs.filter_motifs(
                    shape_and_seq_coefs,
                    max_count = max_count,
                    fimo_fname = f"{fimo_direc}/fimo.tsv",
                    rec_db = records,
                    pval_thresh = streme_thresh,
                )

                print()
                logging.info(f"Number of final motifs: {len(shape_and_seq_motifs)}")

                # supplement motifs object with CV-F1
                intercept_and_shape_and_seq_X = np.append(
                    intercept_X,
                    shape_and_seq_motifs.X,
                    axis=1,
                )

                int_and_shape_and_seq_fit = evm.train_sklearn_glm(
                    intercept_and_shape_and_seq_X,
                    records.y,
                    family = fam,
                    fit_intercept = False, # intercept already in design mat
                )

                shape_and_seq_motifs.metric = evm.CV_F1(
                    intercept_and_shape_and_seq_X,
                    records.y,
                    folds = 5,
                    family = fam,
                    fit_intercept = False, # intercept already in design mat
                    cores = args.nprocs,
                )

                if len(shape_and_seq_motifs) == 0:
                    print()
                    logging.info(
                        f"Only intercept term left after LASSO regression.\n"\
                        f"Therefore, no informative sequence or shape motif exists."\
                        f"Not writing a motif to output. Exiting now."
                    )

                    if not args.no_report:
                        report_info = {}
                        write_report(
                            environ = jinja_env,
                            temp_base = "no_motifs.html.temp",
                            info = report_info,
                            out_name = out_page_name,
                        )

                    status = "FinishedNoMotif"
                    with open(status_fname, "w") as status_f:
                        json.dump(status, status_f)
                    sys.exit()

                elif len(shape_and_seq_motifs) == 1:
                    print()
                    logging.info(
                        f"Only one motif left after LASSO regression. "\
                        f"Performing model selection using F1 to determine whether "\
                        f"the remaining motif is informative over intercept alone."
                    )
     
                    metric_list = [ intercept_metric, shape_and_seq_motifs.metric ]
                    model_list = [ intercept_fit, int_and_shape_and_seq_fit ]

                    best_mod_idx = evm.choose_model(
                        metric_list,
                        model_list,
                        return_index = True,
                    )

                    print()
                    logging.info(
                        f"Intercept-only F-score: {intercept_metric}\n"\
                        f"Intercept and one covariate F-score: {shape_and_seq_motifs.metric}"
                    )
                    if best_mod_idx == 0:
                        print()
                        logging.info(
                            f"Intercept-only model had better score than model fit using "\
                            f"intercept and one motif covariate.\nTherefore, there is no "\
                            f"informative motif. Not writing a motif to output. "\
                            f"Exiting now."
                        )

                        if not args.no_report:
                            report_info = {}
                            write_report(
                                environ = jinja_env,
                                temp_base = "no_motifs.html.temp",
                                info = report_info,
                                out_name = out_page_name,
                            )

                        status = "FinishedNoMotif"
                        with open(status_fname, "w") as status_f:
                            json.dump(status, status_f)
                        sys.exit()

    motifs_info = []
    if shape_motif_exists:
        motifs_info.append((shape_motifs, filtered_shape_coefs))
        if args.write_all_files:
            out_fname = out_motif_basename + "_shape_motifs.dsm"
            shape_motifs.write_file(out_fname, records)
    if seq_motif_exists:
        motifs_info.append((seq_motifs, filtered_seq_coefs))
        if args.write_all_files:
            out_fname = out_motif_basename + "_sequence_motifs.dsm"
            seq_motifs.write_file(out_fname, records)
    if shape_motif_exists and seq_motif_exists:
        #if num_cats != 2:
        motifs_info.append((shape_and_seq_motifs, filtered_shape_and_seq_coefs))
        if args.write_all_files:
            out_fname = out_motif_basename + "_shape_and_sequence_motifs.dsm"
            shape_and_seq_motifs.write_file(out_fname, records)

    if not np.any([seq_motif_exists, shape_motif_exists]):
        print()
        logging.info("No shape or sequence motifs found. Exiting now.")

        if not args.no_report:
            report_info = {}
            write_report(
                environ = jinja_env,
                temp_base = "no_motifs.html.temp",
                info = report_info,
                out_name = out_page_name,
            )

        status = "FinishedNoMotif"
        with open(status_fname, "w") as status_f:
            json.dump(status, status_f)
        sys.exit()

    # if there was more than one inout.Motifs object generated, choose best model here
    if len(motifs_info) > 1:

        motif_metrics = [x[0].metric for x in motifs_info]

        best_motifs,best_motif_coefs = evm.choose_model(
            motif_metrics,
            motifs_info,
            return_index=False,
        )
        print()
        logging.info(f"Best model, based on F-score, was {best_motifs.motif_type}.")

    # if only one, set the extant one to "best_motifs"
    else:
        best_motifs,best_motif_coefs = motifs_info[0]

    #######################################################################
    #best_motifs = motifs_info[-1] # uncomment for forcing a specific model for debug

    print(f"all motifs_info:\n{motifs_info}")
    print(f"Best motif coefficients:\n{best_motif_coefs}")
    print(f"Best motif info:\n{best_motifs}")

    # plot_fnames is a list of tuples with paired png file names and motif objects
    plot_fnames = smv.plot_logos(
        best_motifs,
        final_motif_plot_suffix,
        records.shape_name_lut,
        #top_n = np.Inf,
    )

    # modify each motif's enrichments attribute
    best_motifs.get_enrichments(records)

    #######################################################################
    #######################################################################
    ## consider whether to place enrichments in these tuples
    #######################################################################
    #######################################################################
    logo_data = []
    job_id = in_direc.split("/")[-1]
    for plot_fname,motif in plot_fnames:
        with open(plot_fname, "rb") as image_file:
            logo_img = base64.b64encode(image_file.read()).decode()
        motif.set_evalue(len(best_motifs))
        logo_data.append((
            logo_img,
            motif.alt_name,
            motif.identifier,
            np.round(motif.mi, 2),
            np.round(motif.zscore, 1),
            motif.robustness,
            np.round(motif.evalue, 2),
            f"{job_id}/{plot_fname}",
        ))

    # write motifs to meme-like file
    best_motifs.write_file(out_motif_fname, records)
    coef_dict = {
        "coefs": best_motif_coefs,
        "var_lut": best_motifs.var_lut
    }
    with open(out_coefs_fname, "wb") as out_coef_f:
        pickle.dump(coef_dict, out_coef_f)
    logging.info(f"Writing motif enrichment heatmap to {out_heatmap_fname}")

    smv.plot_motif_enrichment_seaborn(best_motifs, out_heatmap_fname, records)
    with open(out_heatmap_fname, "rb") as image_file:
        heatmap_data = base64.b64encode(image_file.read()).decode()
    logging.info(f"Finished motif inference. Final results are in {out_motif_fname}")

<<<<<<< HEAD
    job_id = in_direc.split("/")[-1]
    print(f"job_id: {job_id}")
=======
>>>>>>> 7cd0d03f
    report_info = {
        "logo_data": logo_data,
        "heatmap_data": heatmap_data,
        "heatmap_path": f"{job_id}/final_heatmap.png",
    }
    print(f"heatmap_path: {report_info['heatmap_path']}")

    if not args.no_report:
        print(f"report_info keys:\n{report_info.keys()}")
        write_report(
            environ = jinja_env,
            temp_base = "motifs.html.temp",
            info = report_info,
            out_name = out_page_name,
        )
        print("finished writing report")
    else:
        report_data_fname = os.path.join(out_direc, "report_data.pkl")
        with open(report_data_fname, "wb") as report_data_f:
            pickle.dump(report_info, report_data_f)

    status = "FinishedWithMotifs"
    with open(status_fname, "w") as status_f:
        json.dump(status, status_f)


if __name__ == "__main__":

    status = "Running"
    args = parse_args()

    try:
        main(args, status)
    except Exception as err:
        logging.error(f"\nError encountered in infer_motifs.py:\n{err}\n")
        status = "FinishedError"
        in_direc = args.data_dir
        out_direc = args.out_dir
        out_direc = os.path.join(in_direc, out_direc)

        if not os.path.isdir(out_direc):
            os.mkdir(out_direc)

        out_page_name = os.path.join(out_direc, "report.html")

        report_info = {
            "error": err,
        }
        write_report(
            environ = jinja_env,
            temp_base = "error.html.temp",
            info = report_info,
            out_name = out_page_name,
        )

        status_fname = os.path.join(out_direc, "job_status.json")
        with open(status_fname, "w") as status_f:
            json.dump(status, status_f)
        sys.exit(1)
<|MERGE_RESOLUTION|>--- conflicted
+++ resolved
@@ -1265,11 +1265,6 @@
         heatmap_data = base64.b64encode(image_file.read()).decode()
     logging.info(f"Finished motif inference. Final results are in {out_motif_fname}")
 
-<<<<<<< HEAD
-    job_id = in_direc.split("/")[-1]
-    print(f"job_id: {job_id}")
-=======
->>>>>>> 7cd0d03f
     report_info = {
         "logo_data": logo_data,
         "heatmap_data": heatmap_data,
