--- conflicted
+++ resolved
@@ -993,7 +993,6 @@
             )
             shape_and_seq_motifs.motif_type = "shape_and_seq"
 
-<<<<<<< HEAD
             #shape_and_seq_motifs.cmi_filter(
             #    max_count = max_count,
             #    binary = cmi_bin,
@@ -1005,23 +1004,6 @@
             #)
             # check whether all motifs of a specific type were removed using cmi
             motif_types = [motif.motif_type for motif in shape_and_seq_motifs]
-=======
-            ################################################
-            ## no longer doing this cmi filter step
-            ################################################
-            #if not args.lock_into_both_shape_and_seq:
-            #    shape_and_seq_motifs.cmi_filter(
-            #        max_count = max_count,
-            #        binary = cmi_bin,
-            #        fimo_fname = f"{fimo_direc}/fimo.tsv",
-            #        rec_db = records,
-            #        pval_thresh = streme_thresh,
-            #        my_env = my_env,
-            #        tmpdir = tmpdir,
-            #    )
-            ## check whether all motifs of a specific type were removed using cmi
-            #motif_types = [motif.motif_type for motif in shape_and_seq_motifs]
->>>>>>> 60213573
             #if not "sequence" in motif_types:
             #    logging.info(
             #        f"Filtering shape and sequence motif model using CMI "\
@@ -1037,13 +1019,8 @@
             #    )
             #    shape_motif_exists = False
 
-<<<<<<< HEAD
             # if we still see evidence that shape AND sequence are important,
             #  do the next stuff
-=======
-            ## if we still see evidence that shape AND sequence are important,
-            ##  do the next stuff
->>>>>>> 60213573
             #if shape_motif_exists and seq_motif_exists:
 
             shape_and_seq_motifs.set_X(
@@ -1056,10 +1033,6 @@
             print(f"seq_var_lut: {seq_motifs.var_lut}")
             print(f"shape_and_seq_var_lut: {shape_and_seq_motifs.var_lut}")
 
-<<<<<<< HEAD
-=======
-            # LASSO regression
->>>>>>> 60213573
             shape_and_seq_fit = evm.train_glmnet(
                 shape_and_seq_motifs.X,
                 records.y,
@@ -1069,7 +1042,6 @@
             )
             with open(shape_and_seq_fit_fname, "wb") as f:
                 pickle.dump(shape_and_seq_fit, f)
-<<<<<<< HEAD
 
             #shape_and_seq_motifs = shape_motifs.copy()
             #shape_and_seq_motifs.extend(seq_motifs.copy())
@@ -1108,47 +1080,6 @@
                 axis=1,
             )
 
-=======
-
-            # Get the coefficients from the trained model
-            shape_and_seq_coefs = evm.fetch_coefficients(
-                fam,
-                shape_and_seq_fit,
-                num_cats,
-            )
-
-            print()
-            logging.info(
-                f"Shape and sequence motif coefficients:\n"\
-                f"{shape_and_seq_coefs}"
-            )
-            logging.info(
-                f"Shape and sequence coefficient lookup table:\n"\
-                f"{shape_and_seq_motifs.var_lut}"
-            )
-
-            if not args.lock_into_both_shape_and_seq:
-                filtered_shape_and_seq_coefs = shape_and_seq_motifs.filter_motifs(
-                    shape_and_seq_coefs,
-                    max_count = max_count,
-                    fimo_fname = f"{fimo_direc}/fimo.tsv",
-                    rec_db = records,
-                    pval_thresh = streme_thresh,
-                )
-            else:
-                filtered_shape_and_seq_coefs = shape_and_seq_coefs
-
-            print()
-            logging.info(f"Number of final motifs: {len(shape_and_seq_motifs)}")
-
-            # supplement motifs object with CV-F1
-            intercept_and_shape_and_seq_X = np.append(
-                intercept_X,
-                shape_and_seq_motifs.X,
-                axis=1,
-            )
-
->>>>>>> 60213573
             int_and_shape_and_seq_fit = evm.train_sklearn_glm(
                 intercept_and_shape_and_seq_X,
                 records.y,
@@ -1156,10 +1087,6 @@
                 fit_intercept = False, # intercept already in design mat
             )
 
-<<<<<<< HEAD
-=======
-
->>>>>>> 60213573
             shape_and_seq_motifs.metric = evm.CV_F1(
                 intercept_and_shape_and_seq_X,
                 records.y,
