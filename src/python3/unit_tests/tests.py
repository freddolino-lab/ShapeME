--- conflicted
+++ resolved
@@ -13,7 +13,6 @@
 import evaluate_motifs as evm
 import ShapeIT as shapeit
 import ShapeME as shapeme
-<<<<<<< HEAD
 
 class TestPerformance(unittest.TestCase):
     
@@ -102,10 +101,6 @@
             self.assertEqual(self.main_random_auprs[i], result_val)
             self.assertEqual(self.main_auprs[i], performance.main_auprs[i])
 
-=======
-import infer_motifs as inf
->>>>>>> 34115d5e
-
 class TestFastaMethods(unittest.TestCase):
 
     def setUp(self):
