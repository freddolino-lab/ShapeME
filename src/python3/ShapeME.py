--- conflicted
+++ resolved
@@ -194,24 +194,9 @@
             main_categories.append(category)
             main_auprs.append(self.main_auprs[cat_idx])
 
-<<<<<<< HEAD
-        fig,ax = plt.subplots(figsize=(5,0.75*len(self.main_auprs)))
-=======
-        #fold_df = pd.DataFrame(data={"fold":folds, "aupr":fold_auprs, "cat":fold_categories})
-        #print(f"fold_df:\n{fold_df}")
-        #lims_df = pd.DataFrame(data={"xvals":ranges, "cat":std_categories})
-        #print(f"lims_df:\n{lims_df}")
-        #cv_df = pd.DataFrame(data={"aupr":cv_auprs, "cat":cv_categories})
-        #print(f"cv_df:\n{cv_df}")
-        #main_df = pd.DataFrame(data={"aupr":main_auprs, "cat":main_categories})
-        #print(f"main_df:\n{main_df}")
-        #rand_df = pd.DataFrame(data={"randoms":randoms, "yvals":rand_yvals, "cat":rand_categories})
-        #print(f"rand_df:\n{rand_df}")
-
         fig_height = 0.75 * len(self.main_auprs)
         fig_height = fig_height if len(self.main_auprs) > 1 else 1.5  # Ensure minimum fig height for single category
         fig,ax = plt.subplots(figsize=(5,fig_height))
->>>>>>> 60213573
         ax.plot(
             randoms,
             rand_categories,
@@ -247,15 +232,13 @@
         plt.xlabel("AUPR")
         plt.ylabel("Category")
         plt.xlim((-0.05,1.05))
-<<<<<<< HEAD
-        #plt.tight_layout()
-=======
+
         if len(self.main_auprs) == 1:
             ax.set_ylim(0.5, 1.5)
             plt.tight_layout(pad=1.0)
         else:
             plt.tight_layout()
->>>>>>> 60213573
+
         plt.savefig(plot_fname)
 
 
