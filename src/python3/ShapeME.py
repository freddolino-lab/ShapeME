#!/usr/bin/env python3

"""
The main driver script for k-fold cross-validated
motif inference.
"""

import subprocess
import argparse
import os
import sys
import numpy as np
from pathlib import Path
import logging
import shlex
import shutil
import json
from jinja2 import Environment,FileSystemLoader
import seaborn as sns
import pandas as pd
import base64
from matplotlib import pyplot as plt

this_path = Path(__file__).parent.absolute()
sys.path.insert(0, this_path)

from convert_narrowpeak_to_fire import make_kfold_datasets
import inout

jinja_env = Environment(loader=FileSystemLoader(os.path.join(this_path, "templates/")))


class Performance():

    def __init__(self, fold_direcs):
        self.gather_performance_metrics(fold_direcs)

    def gather_performance_metrics(self, fold_direcs):

        self.fold_count = len(fold_direcs)
        self.fold_auprs = {}
        self.random_aupr = {}
        self.aupr = {}
        self.cv_aupr = {}
        self.cv_aupr_sd = {}
        randoms = {}
        self.any_motif = False
        for k,fold_direc in enumerate(fold_direcs):
            motifs_file = os.path.join(fold_direc, "final_motifs.dsm")
            if os.path.isfile(motifs_file):
                any_motif = True
                # place fold motifs into all_motifs
                aupr_fname = os.path.join(fold_direc, "precision_recall.json")
                with open(aupr_fname, "r") as aupr_file:
                    fold_data = json.load(aupr_file)
                for category,aupr_data in fold_data.items():
                    if not category in self.fold_auprs:
                        self.fold_auprs[category] = []
                        randoms[category] = []
                    self.fold_auprs[category].append(aupr_data["auc"])
                    randoms[category].append(aupr_data["random_auc"])
            else:
                continue

            

        joint_aupr_fname = os.path.join(fold_direc, "../precision_recall.json")
        with open(joint_aupr_fname, "r") as aupr_file:
            aupr_data = json.load(aupr_file)

        for category in self.fold_auprs.keys():
            self.random_aupr[category] = np.mean(randoms[category])
            self.cv_aupr[category] = np.mean(self.fold_auprs[category])
            self.cv_aupr_sd[category] = np.std(self.fold_auprs[category])
            self.aupr[category] = aupr_data[category]["auc"]

        if any_motif:
            self.fold_count_with_motifs = len(randoms[category])
        else:
            self.fold_count_with_motifs = 0


    def __str__(self):
        string = f"\nJoint AUPR:\n{self.aupr}\n"\
            f"Cross-validated AUPR:\n{self.cv_aupr}\n"\
            f"Cross-validated random AUPR expected:\n{self.random_aupr}\n"\
            f"Of {self.fold_count} folds used for cross-validation, "\
            f"{self.fold_count_with_motifs} had motifs.\n"
        return string

    def plot_performance(self, plot_fname):
        
        folds = []
        fold_categories = []
        fold_auprs = []

        cv_categories = []
        cv_auprs = []

        std_categories = []
        ranges = []

        joint_categories = []
        joint_auprs = []

        rand_yvals = []
        randoms = []
        rand_categories = []
        
        for category in self.aupr.keys():
            #cat = int(category)
            for k in range(self.fold_count):
                try:
                    folds.append(k)
                    fold_categories.append(category)
                    fold_auprs.append(self.fold_auprs[category][k])
                except IndexError:
                    continue
 
            rand_yvals.append(float(category)-0.3)
            rand_yvals.append(float(category)+0.3)
            randoms.append(self.random_aupr[category])
            randoms.append(self.random_aupr[category])
            rand_categories.append(category)
            rand_categories.append(category)

            cv_aupr = self.cv_aupr[category]
            stddev = self.cv_aupr_sd[category]
            lower = cv_aupr - stddev
            upper = cv_aupr + stddev

            std_categories.append(category)
            std_categories.append(category)
            ranges.append(lower)
            ranges.append(upper)

            cv_categories.append(category)
            cv_auprs.append(cv_aupr)

            joint_categories.append(category)
            joint_auprs.append(self.aupr[category])

        fold_df = pd.DataFrame(data={"fold":folds, "aupr":fold_auprs, "cat":fold_categories})
        print(f"fold_df:\n{fold_df}")
        lims_df = pd.DataFrame(data={"xvals":ranges, "cat":std_categories})
        print(f"lims_df:\n{lims_df}")
        cv_df = pd.DataFrame(data={"aupr":cv_auprs, "cat":cv_categories})
        print(f"cv_df:\n{cv_df}")
        joint_df = pd.DataFrame(data={"aupr":joint_auprs, "cat":joint_categories})
        print(f"joint_df:\n{joint_df}")
        rand_df = pd.DataFrame(data={"randoms":randoms, "yvals":rand_yvals, "cat":rand_categories})
        print(f"rand_df:\n{rand_df}")

        fig,ax = plt.subplots(figsize=(5,1.5*len(self.aupr)))
        sns.scatterplot(
            data = rand_df,
            x = "randoms",
            y = "cat",
            #hue = "cat",
            s = 200,
            marker = "|",
            color = "red",
            legend = False,
            ax = ax,
        )
        sns.lineplot(
            data = lims_df,
            x = "xvals",
            y = "cat",
            hue = "cat",
            legend = False,
            ax = ax,
        )
        sns.stripplot(
            data = fold_df,
            x = "aupr",
            y = "cat",
            hue = "cat", 
            jitter = 0.05,
            dodge = True,
            marker = ".",
            legend = False,
            ax = ax,
        )
        sns.scatterplot(
            data = cv_df,
            x = "aupr",
            y = "cat",
            hue = "cat", 
            marker = "o",
            legend = False,
            ax = ax,
        )
        sns.scatterplot(
            data = joint_df,
            x = "aupr",
            y = "cat",
            hue = "cat", 
            marker = "$\circ$",
            ec = "face",
            s = 100,
            legend = False,
            ax = ax,
        )
        plt.xlabel("AUPR")
        plt.ylabel("Category")
        plt.xlim((-0.05,1.05))
        plt.tight_layout()
        plt.savefig(plot_fname)


def write_report(environ, temp_base, info, out_name):
    print("writing report")
    print(f"base template: {temp_base}")
    template = environ.get_template(temp_base)
    print(f"out_name: {out_name}")
    content = template.render(**info)
    with open(out_name, "w", encoding="utf-8") as report:
        report.write(content)

def read_score_file(infile):
    """Read a score file 

    Args:
    -----
        infile : str
            input data file name

    Returns:
    --------
        y : 1D np array
            value for each sequence
    """
    scores = []
    with open(infile) as inf:
        line = inf.readline()
        for i,line in enumerate(inf):
            linearr = line.rstrip().split("\t")
            scores.append(float(linearr[1]))
        y = np.asarray(
            scores,
            dtype=float,
        )
    return y

def parse_args():
    parser = argparse.ArgumentParser()

    subparsers = parser.add_subparsers(help="commands", dest="command")

    # prep_data
    prep_data = subparsers.add_parser("prep_data", help=f"prepares fasta and scores file "\
        f"given a reference genome fasta file and a narrowpeak file identifying "\
        f"the 'positive' set in which to call enriched motifs.")
    prep_data.add_argument('--data_dir', type=str, required=True,
        help="Directory from which input files will be read.")
    prep_data.add_argument('--narrowpeak_file', action="store", required=True,
        help=f"Base name of narrowpeak file containing the 'positive' regions "\
            f"in which to call enrichment motifs. "\
            f"Must reside in the location given by `--data_dir`.")
    prep_data.add_argument('--fasta_file', action="store", required=True,
        help=f"Base name of fasta file from which to extract positive sequences "\
            f"present in `--narrowpeak` file, in addition to randomly-selected negative sequences.")
    prep_data.add_argument('--wsize', type=int, default=60,
                        help="total window size around peak center")
    prep_data.add_argument('--nrand', type=int, default=3, 
            help="multiplier for number of random seqs to include")
    prep_data.add_argument('--seed', type=int, default=1234, 
            help="random seed for reproducibility")
    prep_data.add_argument('--rmchr', action="store_true", default=False, 
            help="rm chr string from peak chromosomes")
    prep_data.add_argument('--continuous', default=False, action="store_true",
            help="Include at command line to keep value field continuous")
    prep_data.add_argument('--center_metric', type=str, 
            help="geom or height, geom gives geometric center of the peak (default). \
                    height gives narrowpeak defined peak summit.")

    # infer
    infer = subparsers.add_parser("infer", help="run motif inference using an existing fasta file and scores file")

    infer.add_argument('--data_dir', type=str, required=True,
        help="Directory from which input files will be read.")
    infer.add_argument('--skip_inference', action="store_true", default=False,
        help=f"Include this flag at the command line to skip motif inference. "\
            f"This is useful if you've already run inference on all folds.")
    infer.add_argument('--skip_evaluation', action="store_true", default=False,
        help=f"Include this flag at the command line to skip evaluation of motifs.")
    infer.add_argument('--force', action="store_true", default=False,
        help=f"Forces each fold to run, clobbering any extant output directories.")
    infer.add_argument('--crossval_folds', action="store", type=int, required=True,
        help="Number of folds into which to split data for k-fold cross-validation",
        default=5)
    infer.add_argument('--score_file', action='store', type=str, required=True,
        help='input text file with names and scores for training data')
    infer.add_argument('--kmer', type=int,
        help='kmer size to search for shape motifs. Default=%(default)d', default=15)
    infer.add_argument('--max_count', type=int, default=1,
        help=f"Maximum number of times a motif can match "\
            f"each of the forward and reverse strands in a reference. "\
            f"Default: %(default)d")
    infer.add_argument('--continuous', type=int, default=None,
        help="number of bins to discretize continuous input data with")
    infer.add_argument('--threshold_sd', type=float, default=2.0, 
        help=f"std deviations below mean for seed finding. "\
            f"Only matters for greedy search. Default=%(default)f")
    infer.add_argument('--init_threshold_seed_num', type=int, default=500, 
        help=f"Number of randomly selected seeds to compare to records "\
            f"in the database during initial threshold setting. Default=%(default)d")
    infer.add_argument('--init_threshold_recs_per_seed', type=int, default=20, 
        help=f"Number of randomly selected records to compare to each seed "\
            f"during initial threshold setting. Default=%(default)d")
    infer.add_argument('--init_threshold_windows_per_record', type=int, default=2, 
        help=f"Number of randomly selected windows within a given record "\
            f"to compare to each seed during initial threshold setting. "\
            f"Default=%(default)d")
    infer.add_argument("--max_batch_no_new_seed", type=int, default=10,
        help=f"Sets the number of batches of seed evaluation with no new motifs "\
            f"added to the set of motifs to be optimized prior to truncating the "\
            f"initial search for motifs.")
    infer.add_argument('--nprocs', type=int, default=1,
        help="number of processors. Default: %(default)d")
    infer.add_argument('--threshold_constraints', nargs=2, type=float, default=[0,10],
        help=f"Sets the upper and lower limits on the match "\
            f"threshold during optimization. Defaults to 0 for the "\
            f"lower limit and 10 for the upper limit.")
    infer.add_argument('--shape_constraints', nargs=2, type=float, default=[-4,4],
        help=f"Sets the upper and lower limits on the shapes' z-scores "\
            f"during optimization. Defaults to -4 for the lower limit "\
            f"and 4 for the upper limit.")
    infer.add_argument('--weights_constraints', nargs=2, type=float, default=[-4,4],
        help="Sets the upper and lower limits on the pre-transformed, "\
            f"pre-normalized weights during optimization. Defaults to -4 "\
            f"for the lower limit and 4 for the upper limit.")
    infer.add_argument('--temperature', type=float, default=0.4,
        help=f"Sets the temperature argument for simulated annealing. "\
            f"Default: %(default)f")
    infer.add_argument('--t_adj', type=float, default=0.001,
        help=f"Fraction by which temperature decreases each iteration of "\
            f"simulated annealing. Default: %(default)f")
    infer.add_argument('--stepsize', type=float, default=0.25,
        help=f"Sets the stepsize argument simulated annealing. This "\
            f"defines how far a given value can be modified for iteration i "\
            f"from its value at iteration i-1. A higher value will "\
            f"allow farther hops. Default: %(default)f")
    infer.add_argument('--opt_niter', type=int, default=10000,
        help=f"Sets the number of simulated annealing iterations to "\
            f"undergo during optimization. Default: %(default)d.")
    infer.add_argument('--alpha', type=float, default=0.0,
        help=f"Lower limit on transformed weight values prior to "\
            f"normalization to sum to 1. Default: %(default)f")
    infer.add_argument('--batch_size', type=int, default=2000,
        help=f"Number of records to process seeds from at a time. Set lower "\
            f"to avoid out-of-memory errors. Default: %(default)d")
    infer.add_argument('--find_seq_motifs', action="store_true",
        help=f"Add this flag to call sequence motifs using streme in addition "\
            f"to calling shape motifs.")
    infer.add_argument("--no_shape_motifs", action="store_true",
        help=f"Add this flag to turn off shape motif inference. "\
            f"This is useful if you basically want to use this script "\
            f"as a wrapper for streme to just find sequence motifs.")
    infer.add_argument("--seq_fasta", type=str, default=None,
        help=f"Name of fasta file (located within data_dir, do not include the "\
            f"directory, just the file name) containing sequences in which to "\
            f"search for motifs")
    infer.add_argument('--seq_motif_positive_cats', required=False, default="1",
        action="store", type=str,
        help=f"Denotes which categories in `--infile` (or after quantization "\
            f"for a continous signal in the number of bins denoted by the "\
            f"`--continuous` argument) to use as the positive "\
            f"set for sequence motif calling using streme. Example: "\
            f"\"4\" would use category 4 as the positive set, whereas "\
            f"\"3,4\" would use categories 3 and 4 as "\
            f"the positive set.")
    infer.add_argument('--streme_thresh', default = 0.05,
        help="Threshold for including motifs identified by streme. Default: %(default)f")
    infer.add_argument("--seq_meme_file", type=str, default=None,
        help=f"Name of meme-formatted file (file must be located in data_dir) "\
            f"to be used for searching for known sequence motifs of interest in "\
            f"seq_fasta")
    infer.add_argument("--write_all_files", action="store_true",
        help=f"Add this flag to write all motif meme files, regardless of whether "\
            f"the model with shape motifs, sequence motifs, or both types of "\
            f"motifs was most performant.")
    infer.add_argument("--exhaustive", action="store_true", default=False,
        help=f"Add this flag to perform and exhaustive initial search for seeds. "\
            f"This can take a very long time for datasets with more than a few-thousand "\
            f"binding sites. Setting this option will override the "\
            f"--max_rounds_no_new_seed option.")
    infer.add_argument("--max_n", type=int, action="store", default=np.Inf,
        help=f"Sets the maximum number of fasta records to use for motif inference. "\
            f"This is useful when runs are taking prohibitively long.")
    infer.add_argument("--log_level", type=str, default="INFO",
        help=f"Sets log level for logging module. Valid values are DEBUG, "\
                f"INFO, WARNING, ERROR, CRITICAL.")

    args = parser.parse_args()
    return args


def quantize_yvals(y, nbins):
    quants = np.arange(0, 100, 100.0/nbins)
    values = y
    bins = []
    for quant in quants:
        bins.append(np.percentile(values, quant))
    logging.warning("Quantizing on bins: {}".format(bins))
    # subtract 1 to ensure categories start with 0
    y = np.digitize(values, bins) - 1
    return y


def set_outdir_pref(no_shape_motifs, find_seq_motifs):
    """Assemble output directory name prefix
    """
    outdir_pre = ""
    if not no_shape_motifs:
        outdir_pre += "shape"
        if find_seq_motifs:
            outdir_pre += "_and_seq"
    else:
        if find_seq_motifs:
            outdir_pre += "seq"
        else:
            logging.error(
                f"You included --no_shape_motifs without including --find_seq_motifs. "\
                f"No motifs will be found. Exiting now."
            )
            sys.exit(1)
    return outdir_pre


def infer(args):
    data_dir = args.data_dir
    shape_names = ["EP", "HelT", "MGW", "ProT", "Roll"]
    seq_fasta = os.path.join(data_dir, args.seq_fasta)
    kfold = args.crossval_folds
    find_seq_motifs = args.find_seq_motifs
    no_shape_motifs = args.no_shape_motifs
    in_fname = os.path.join(data_dir, args.score_file)
    motifs_rust_file = os.path.join(data_dir, "fold_motifs.json")
    status_fname = os.path.join(data_dir, "job_status.json")
    max_n = args.max_n

    status = "Running"
    with open(status_fname, "w") as status_f:
        json.dump(status, status_f)

    loglevel = args.log_level
    numeric_level = getattr(logging, loglevel.upper(), None)

    logging.basicConfig(
        format='%(asctime)s %(message)s',
        level=numeric_level,
        stream=sys.stdout,
    )

    # assemble the prefix for output direc name
    outdir_pre = set_outdir_pref(no_shape_motifs, find_seq_motifs)
    with open(seq_fasta,"r") as seq_f:
        seqs = inout.FastaFile()
        seqs.read_whole_file(seq_f)

    yvals = read_score_file(in_fname)
    if args.continuous is not None:
        yvals = quantize_yvals(yvals, args.continuous)

    # down-sample number of records if that's what we've chosen to do
    if max_n < len(seqs):
        retained_indices,seqs,yvals = seqs.sample(max_n, yvals)
        seq_fasta = os.path.splitext(seq_fasta)[0] + f"_downsampled.fa"
        in_fname = os.path.splitext(in_fname)[0] + f"_downsampled.txt"
        seq_names = seqs.names
        # write files with down-sampled records
        with open(seq_fasta, "w") as of:
            seqs.write(of)
        with open(in_fname, "w") as of:
            of.write("name\tscore")
            for name,yval in zip(seq_names,yvals):
                of.write(f"\n{name}\t{yval}")

    #############################################################
    #############################################################
    ## currently I do a bunch of redundant conversions, one set for each fold.
    ## in future versions, use this conversion in fold splitting.
    #############################################################
    #############################################################
    convert = f"Rscript {this_path}/utils/calc_shape.R {seq_fasta}"
    convert_result = subprocess.run(
        convert,
        shell=True,
        capture_output=True,
        #check=True,
    )
    if convert_result.returncode != 0:
        logging.error(
            f"ERROR: running the following command:\n\n"\
            f"{convert}\n\n"\
            f"resulted in the following stderr:\n\n"\
            f"{convert_result.stderr.decode()}\n\n"
            f"and the following stdout:\n\n"\
            f"{convert_result.stdout.decode()}"
        )
        sys.exit(1)
    else:
        logging.info("Converting training sequences to shapes ran without error")
        full_shape_fnames = ""
        for shape_name in shape_names:
            full_shape_fnames += f"{seq_fasta}.{shape_name} "

    tmpdir = os.path.join(data_dir, "tmp")
    # if the output directory does not exist, make it
    if not os.path.isdir(tmpdir):
        os.makedirs(tmpdir)

    INFER_EXE = f"python {this_path}/infer_motifs.py "\
        f"--score_file {in_fname} "\
        f"--shape_files {full_shape_fnames} "\
        f"--shape_names {' '.join(shape_names)} "\
        f"--out_prefix {outdir_pre} "\
        f"--data_dir {data_dir} "\
        f"--out_dir {data_dir} "\
        f"--kmer {args.kmer} " \
        f"--max_count {args.max_count} "\
        f"--threshold_sd {args.threshold_sd} "\
        f"--init_threshold_seed_num {args.init_threshold_seed_num} "\
        f"--init_threshold_recs_per_seed {args.init_threshold_recs_per_seed} "\
        f"--init_threshold_windows_per_record {args.init_threshold_windows_per_record} "\
        f"--max_batch_no_new_seed {args.max_batch_no_new_seed} "\
        f"--nprocs {args.nprocs} "\
        f"--threshold_constraints "\
            f"{args.threshold_constraints[0]} {args.threshold_constraints[1]} " \
        f"--shape_constraints " \
            f"{args.shape_constraints[0]} {args.shape_constraints[1]} " \
        f"--weights_constraints " \
            f"{args.weights_constraints[0]} {args.weights_constraints[1]} " \
        f"--temperature {args.temperature} " \
        f"--t_adj {args.t_adj} " \
        f"--stepsize {args.stepsize} " \
        f"--opt_niter {args.opt_niter} " \
        f"--alpha {args.alpha} " \
        f"--batch_size {args.batch_size} " \
        f"--tmpdir {tmpdir} " \
        f"--log_level {args.log_level} "\
        f"--no_report"

    if args.exhaustive:
        INFER_EXE += f" --exhaustive"
    if args.write_all_files:
        INFER_EXE += f" --write_all_files"
    if args.no_shape_motifs:
        INFER_EXE += f" --no_shape_motifs"
    if args.continuous is not None:
        INFER_EXE += f" --continuous {args.continuous}"

    if find_seq_motifs:

        INFER_EXE += f" --seq_fasta {seq_fasta} " \
            f"--seq_motif_positive_cats {args.seq_motif_positive_cats} " \
            f"--streme_thresh {args.streme_thresh} " \
            f"--find_seq_motifs "

    INFER_CMD = shlex.quote(INFER_EXE)
    INFER_CMD = INFER_EXE
    infer_result = subprocess.run(
        INFER_CMD,
        shell=True,
        capture_output=True,
        #check=True,
    )
    if infer_result.returncode != 0:
        logging.error(
            f"ERROR: running the following command:\n\n"\
            f"{INFER_CMD}\n\n"\
            f"resulted in the following stderr:\n\n"\
            f"{infer_result.stderr.decode()}\n\n"
            f"and the following stdout:\n\n"\
            f"{infer_result.stdout.decode()}"
        )
        sys.exit(1)
    else:
        logging.info(
            f"Motif inference was performed by running the following command:\n\n"\
            f"{INFER_CMD}\n\n"\
            f"resulting in the following stderr:\n\n"\
            f"{infer_result.stderr.decode()}\n\n"
            f"and the following stdout:\n\n"\
            f"{infer_result.stdout.decode()}"
        )
        # if no motifs in this fold, move on to next one
        if "No shape or sequence motifs found" in infer_result.stdout.decode():
            status = "FinishedWithMotifs"
            with open(status_fname, "w") as status_f:
                json.dump(status, status_f)
            logging.info("ShapeME finished")

    MERGE_EVAL_EXE = f"python {this_path}/evaluate_motifs.py "\
        f"--test_shape_files {full_shape_fnames} "\
        f"--shape_names {' '.join(shape_names)} "\
        f"--data_dir {data_dir} "\
        f"--test_score_file {in_fname} "\
        f"--out_dir {data_dir} "\
        f"--nprocs {args.nprocs} "\
        f"--out_prefix {outdir_pre}"

    if args.continuous is not None:
        MERGE_EVAL_EXE += f" --continuous {args.continuous}"

    if find_seq_motifs:
        MERGE_EVAL_EXE += f" --test_seq_fasta {seq_fasta} "

    # workaround for potential security vulnerability of shell=True
    MERGE_EVAL_CMD = shlex.quote(MERGE_EVAL_EXE)
    MERGE_EVAL_CMD = MERGE_EVAL_EXE
    merge_eval_result = subprocess.run(
        MERGE_EVAL_CMD,
        shell=True,
        capture_output=True,
        #check=True,
    )
    if merge_eval_result.returncode != 0:
        logging.error(
            f"ERROR: running the following command:\n\n"\
            f"{MERGE_EVAL_CMD}\n\n"\
            f"resulted in the following stderr:\n\n"\
            f"{merge_eval_result.stderr.decode()}\n\n"
            f"and the following stdout:\n\n"\
            f"{merge_eval_result.stdout.decode()}"
        )
        sys.exit(1)
    else:
        logging.info(
            f"Motif evaluation was performed by running the following command:\n\n"\
            f"{MERGE_EVAL_CMD}\n\n"\
            f"resulting in the following stderr:\n\n"\
            f"{merge_eval_result.stderr.decode()}\n\n"
            f"and the following stdout:\n\n"\
            f"{merge_eval_result.stdout.decode()}"
        )

    # get list of ((train_seq,train_y),(test_seq,test_y)) tuples for each fold

    folds = seqs.split_kfold( kfold, yvals )
    fold_direcs = []

    # write the data to files for each fold, run motif inference and evaluation
    # on each fold
    for k,fold in enumerate(folds):

        out_dir = os.path.join(data_dir, f"{outdir_pre}_fold_{k}_output")
        tmpdir = os.path.join(out_dir, "tmp")
        fold_direcs.append(out_dir)
        # if the output directory does not exist, make it
        if not os.path.exists(out_dir):
            #os.makedirs(out_dir)
            os.makedirs(tmpdir)
        # if the output directory does exist, exit by default, but allow
        #  to clobber if user provides --force at CLI
        else:
            if not args.skip_inference:
                if args.force:
                    # remove the current directory and all its contents
                    shutil.rmtree(out_dir)
                    # create empty directory
                    os.makedirs(out_dir)
                else:
                    logging.error(
                        f"The intended output directory, {out_dir}, already "\
                        f"exists. We try not to clobber existing data. "\
                        f"Either rename the existing directory or remove it. "\
                        f"Nothing was done for fold {k}. Exiting now."
                    )
                    sys.exit(1)

        train_base = f"fold_{k}_train"
        test_base = f"fold_{k}_test"
        train_seqs = fold[0][0]
        train_scores = fold[0][1]
        test_seqs = fold[1][0]
        test_scores = fold[0][1]

        train_seq_fasta = f"{data_dir}/{train_base}.fa"
        test_seq_fasta = f"{data_dir}/{test_base}.fa"

        train_score_fname = f"{data_dir}/{train_base}.txt"
        test_score_fname = f"{data_dir}/{test_base}.txt"

        train_shape_fnames = ""
        test_shape_fnames = ""
        for shape_name in shape_names:
            train_shape_fnames += f"{train_seq_fasta}.{shape_name} "
            test_shape_fnames += f"{test_seq_fasta}.{shape_name} "

        if not args.skip_inference:
            print("========================================")
            print(f"Writing fasta sequences for k-fold crossvalidation on fold {k}")
            print(f"Writing {train_seq_fasta}")
            with open(train_seq_fasta, "w") as train_seq_f:
                train_seqs.write(train_seq_f)

            print(f"Writing {train_score_fname}")
            with open(train_score_fname, "w") as train_score_f:
                train_score_f.write("name\tscore")
                for name,yval in zip(train_seqs.names,train_scores):
                    train_score_f.write(f"\n{name}\t{yval}")

            print(f"Writing {test_seq_fasta}")
            with open(test_seq_fasta, "w") as test_seq_f:
                test_seqs.write(test_seq_f)

            print(f"Writing {test_score_fname}")
            with open(test_score_fname, "w") as test_score_f:
                test_score_f.write("name\tscore")
                for name,yval in zip(test_seqs.names,test_scores):
                    test_score_f.write(f"\n{name}\t{yval}")

            convert = f"Rscript {this_path}/utils/calc_shape.R {train_seq_fasta}"
            #convert = shlex.quote(convert)
            convert_result = subprocess.run(
                convert,
                shell=True,
                capture_output=True,
                #check=True,
            )
            if convert_result.returncode != 0:
                logging.error(
                    f"ERROR: running the following command:\n\n"\
                    f"{convert}\n\n"\
                    f"resulted in the following stderr:\n\n"\
                    f"{convert_result.stderr.decode()}\n\n"
                    f"and the following stdout:\n\n"\
                    f"{convert_result.stdout.decode()}"
                )
                sys.exit(1)
            else:
                logging.info("Converting training sequences to shapes ran without error")

            convert = f"Rscript {this_path}/utils/calc_shape.R {test_seq_fasta}"
            #convert = shlex.quote(convert)
            convert_result = subprocess.run(
                convert,
                shell=True,
                capture_output=True,
                #check=True,
            )
            if convert_result.returncode != 0:
                logging.error(
                    f"ERROR: running the following command:\n\n"\
                    f"{convert}\n\n"\
                    f"resulted in the following stderr:\n\n"\
                    f"{convert_result.stderr.decode()}\n\n"
                    f"and the following stdout:\n\n"\
                    f"{convert_result.stdout.decode()}"
                )
                sys.exit(1)
            else:
                logging.info("Converting testing sequences to shapes ran without error")

            INFER_EXE = f"python {this_path}/infer_motifs.py "\
                f"--score_file fold_{k}_train.txt "\
                f"--shape_files {train_shape_fnames} "\
                f"--shape_names {' '.join(shape_names)} "\
                f"--out_prefix {outdir_pre} "\
                f"--data_dir {data_dir} "\
                f"--out_dir {out_dir} "\
                f"--kmer {args.kmer} " \
                f"--max_count {args.max_count} "\
                f"--threshold_sd {args.threshold_sd} "\
                f"--init_threshold_seed_num {args.init_threshold_seed_num} "\
                f"--init_threshold_recs_per_seed {args.init_threshold_recs_per_seed} "\
                f"--init_threshold_windows_per_record {args.init_threshold_windows_per_record} "\
                f"--max_batch_no_new_seed {args.max_batch_no_new_seed} "\
                f"--nprocs {args.nprocs} "\
                f"--threshold_constraints "\
                    f"{args.threshold_constraints[0]} {args.threshold_constraints[1]} " \
                f"--shape_constraints " \
                    f"{args.shape_constraints[0]} {args.shape_constraints[1]} " \
                f"--weights_constraints " \
                    f"{args.weights_constraints[0]} {args.weights_constraints[1]} " \
                f"--temperature {args.temperature} " \
                f"--t_adj {args.t_adj} " \
                f"--stepsize {args.stepsize} " \
                f"--opt_niter {args.opt_niter} " \
                f"--alpha {args.alpha} " \
                f"--batch_size {args.batch_size} " \
                f"--tmpdir {tmpdir} " \
                f"--log_level {args.log_level}"

            if args.exhaustive:
                INFER_EXE += f" --exhaustive"
            if args.write_all_files:
                INFER_EXE += f" --write_all_files"
            if args.no_shape_motifs:
                INFER_EXE += f" --no_shape_motifs"

        EVAL_EXE = f"python {this_path}/evaluate_motifs.py "\
            f"--test_shape_files {test_shape_fnames} "\
            f"--shape_names {' '.join(shape_names)} "\
            f"--data_dir {data_dir} "\
            f"--test_score_file {test_score_fname} "\
            f"--out_dir {out_dir} "\
            f"--nprocs {args.nprocs} "\
            f"--out_prefix {outdir_pre}"

        if args.continuous is not None:
            INFER_EXE += f" --continuous {args.continuous}"
            EVAL_EXE += f" --continuous {args.continuous}"

        if find_seq_motifs:

            INFER_EXE += f" --seq_fasta {train_seq_fasta} " \
                f"--seq_motif_positive_cats {args.seq_motif_positive_cats} " \
                f"--streme_thresh {args.streme_thresh} " \
                f"--find_seq_motifs "
            EVAL_EXE += f" --test_seq_fasta {test_seq_fasta} "
                #f"--train_seq_fasta {train_seq_fasta} "
                #f"--find_seq_motifs "

        if not args.skip_inference:
            logging.info(f"Inferring motifs for fold {k}...")
            # workaround for potential security vulnerability of shell=True
            INFER_CMD = shlex.quote(INFER_EXE)
            INFER_CMD = INFER_EXE
            infer_result = subprocess.run(
                INFER_CMD,
                shell=True,
                capture_output=True,
                #check=True,
            )
            if infer_result.returncode != 0:
                logging.error(
                    f"ERROR: running the following command:\n\n"\
                    f"{INFER_CMD}\n\n"\
                    f"resulted in the following stderr:\n\n"\
                    f"{infer_result.stderr.decode()}\n\n"
                    f"and the following stdout:\n\n"\
                    f"{infer_result.stdout.decode()}"
                )
                sys.exit(1)
            else:
                logging.info(
                    f"Motif inference was performed by running the following command:\n\n"\
                    f"{INFER_CMD}\n\n"\
                    f"resulting in the following stderr:\n\n"\
                    f"{infer_result.stderr.decode()}\n\n"
                    f"and the following stdout:\n\n"\
                    f"{infer_result.stdout.decode()}"
                )
                # if no motifs in this fold, move on to next one
                if "No shape or sequence motifs found" in infer_result.stdout.decode():
                    continue


        if not args.skip_evaluation:
            logging.info(f"Evaluating motifs identified for fold {k}...")
            # workaround for potential security vulnerability of shell=True
            EVAL_CMD = shlex.quote(EVAL_EXE)
            EVAL_CMD = EVAL_EXE
            eval_result = subprocess.run(
                EVAL_CMD,
                shell=True,
                capture_output=True,
                #check=True,
            )
            if eval_result.returncode != 0:
                logging.error(
                    f"ERROR: running the following command:\n\n"\
                    f"{EVAL_CMD}\n\n"\
                    f"resulted in the following stderr:\n\n"\
                    f"{eval_result.stderr.decode()}\n\n"
                    f"and the following stdout:\n\n"\
                    f"{eval_result.stdout.decode()}"
                )
                sys.exit(1)
            else:
                logging.info(
                    f"Motif evaluation was performed by running the following command:\n\n"\
                    f"{EVAL_CMD}\n\n"\
                    f"resulting in the following stderr:\n\n"\
                    f"{eval_result.stderr.decode()}\n\n"
                    f"and the following stdout:\n\n"\
                    f"{eval_result.stdout.decode()}"
                )

            #print(eval_result.stderr.decode())
            #print()
            #print(eval_result.stdout.decode())
            #sys.exit()

#    folds_with_motifs = []
#    for k,fold_direc in enumerate(fold_direcs):
#        motifs_file = os.path.join(fold_direc, "final_motifs.dsm")
#        if os.path.isfile(motifs_file):
#            # place fold motifs into all_motifs
#            folds_with_motifs.append((k, motifs_file))
#        else:
#            continue
#
    #print(f"fold_with_motifs: {folds_with_motifs}")
    ## if not motifs, write status file saying so and exit normally
    #if len(folds_with_motifs) == 0:
    #    status = "FinishedNoMotif"
    #    with open(status_fname, "w") as status_f:
    #        json.dump(status, status_f)
    #    logging.info("No motifs found in any folds")
    #    sys.exit(0)

    ## if only one fold has a result, copy it to the main directory
    #elif len(folds_with_motifs) == 1:
    #    src_file = folds_with_motifs[0][1]
    #    dsm_file = os.path.join(data_dir, "final_motifs.dsm")
    #    shutil.copyfile(src_file, dsm_file)
    #    ###########################################################
    #    ###########################################################
    #    ## need to also copy files with prec-rec curve, heatmap, etc
    #    ###########################################################
    #    ###########################################################

    #else:
    #    # for each motif name, append fold_n after its name
    #    for (k,fname) in folds_with_motifs:
    #        cmd = r"sed -i 's/^\(MOTIF.*\)/\1_fold_{}/g' {}".format(k,fname)
    #        subprocess.run(
    #            cmd,
    #            shell=True,
    #        )
    #    # first_file will just be copied to the main job directory
    #    first_file = folds_with_motifs.pop(0)
    #    first_fold_direc = os.path.dirname(first_file[1])
    #    dsm_files = [ fold[1] for fold in folds_with_motifs ]
    #    dsm_file = os.path.join(data_dir, "fold_motifs.dsm")
    #    # copy first dsm file to main data directory
    #    shutil.copyfile(first_file[1], dsm_file)
    #    # copy a config file to main direc for initializing merge_folds.py
    #    cfg_basename = "template_config.json"
    #    cfg_file = os.path.join(data_dir, cfg_basename)
    #    shutil.copyfile(os.path.join(first_fold_direc, "config.json"), cfg_file)
    #    # append each following dms file's motifs to the main dms file
    #    # this file will be read and split between seq/shape by merge_folds.py
    #    for fname in dsm_files:
    #        subprocess.run(
    #            f"sed -n -e '/MOTIF/,$p' {fname} >> {dsm_file}",
    #            shell=True,
    #        )
    #    MERGE_CMD = f"python {this_path}/merge_folds.py "\
    #        f"--config_file {cfg_basename} "\
    #        f"--seq_fasta {seq_fasta} "\
    #        f"--shape_files {full_shape_fnames} "\
    #        f"--shape_names {' '.join(shape_names)} "\
    #        f"--motifs_file {dsm_file} "\
    #        f"--direc {data_dir} "\
    #        f"--score_file {in_fname} "\
    #        f"--nprocs {args.nprocs} "\
    #        f"--tmpdir {tmpdir} "\
    #        f"--out_prefix {outdir_pre}"

    #    merge_result = subprocess.run(
    #        MERGE_CMD,
    #        shell=True,
    #        capture_output=True,
    #        #check=True,
    #    )
    #    if merge_result.returncode != 0:
    #        logging.error(
    #            f"ERROR: running the following command:\n\n"\
    #            f"{MERGE_CMD}\n\n"\
    #            f"resulted in the following stderr:\n\n"\
    #            f"{merge_result.stderr.decode()}\n\n"
    #            f"and the following stdout:\n\n"\
    #            f"{merge_result.stdout.decode()}"
    #        )
    #        sys.exit(1)
    #    else:
    #        logging.info(
    #            f"Merging motifs across folds was performed by running "\
    #            f"the following command:\n\n"\
    #            f"{MERGE_CMD}\n\n"\
    #            f"resulting in the following stderr:\n\n"\
    #            f"{merge_result.stderr.decode()}\n\n"
    #            f"and the following stdout:\n\n"\
    #            f"{merge_result.stdout.decode()}"
    #        )


    #    with open(status_fname, "r") as status_f:
    #        status = json.load(status_f)
    #    if status == "FinishedNoMotif":
    #        logging.info("No motifs after running merge_folds.py. Exiting.")
    #        sys.exit(0)

    #    logging.info(f"Evaluating set of motifs merged from folds...")
    #    MERGE_EVAL_EXE = f"python {this_path}/evaluate_motifs.py "\
    #        f"--test_shape_files {full_shape_fnames} "\
    #        f"--shape_names {' '.join(shape_names)} "\
    #        f"--data_dir {data_dir} "\
    #        f"--test_score_file {in_fname} "\
    #        f"--out_dir {data_dir} "\
    #        f"--nprocs {args.nprocs} "\
    #        f"--out_prefix {outdir_pre}"

    #    if args.continuous is not None:
    #        MERGE_EVAL_EXE += f" --continuous {args.continuous}"

    #    if find_seq_motifs:
    #        MERGE_EVAL_EXE += f" --test_seq_fasta {seq_fasta} "

    #    # workaround for potential security vulnerability of shell=True
    #    MERGE_EVAL_CMD = shlex.quote(MERGE_EVAL_EXE)
    #    MERGE_EVAL_CMD = MERGE_EVAL_EXE
    #    merge_eval_result = subprocess.run(
    #        MERGE_EVAL_CMD,
    #        shell=True,
    #        capture_output=True,
    #        #check=True,
    #    )
    #    if merge_eval_result.returncode != 0:
    #        logging.error(
    #            f"ERROR: running the following command:\n\n"\
    #            f"{MERGE_EVAL_CMD}\n\n"\
    #            f"resulted in the following stderr:\n\n"\
    #            f"{merge_eval_result.stderr.decode()}\n\n"
    #            f"and the following stdout:\n\n"\
    #            f"{merge_eval_result.stdout.decode()}"
    #        )
    #        sys.exit(1)
    #    else:
    #        logging.info(
    #            f"Motif evaluation was performed by running the following command:\n\n"\
    #            f"{MERGE_EVAL_CMD}\n\n"\
    #            f"resulting in the following stderr:\n\n"\
    #            f"{merge_eval_result.stderr.decode()}\n\n"
    #            f"and the following stdout:\n\n"\
    #            f"{merge_eval_result.stdout.decode()}"
    #        )

<<<<<<< HEAD
    ######################################
    ## now save images for report and write html report file
    ######################################
=======
    ########################################################
    ## still need to gather final AUPR metrics for each fold, final motif, mean across folds
    ########################################################

    aupr_plot_fname = os.path.join(data_dir, "cv_aupr.png")
    performance = Performance(fold_direcs)
    performance.plot_performance(aupr_plot_fname)

    with open(aupr_plot_fname, "rb") as image_file:
        performance_plot = base64.b64encode(image_file.read()).decode()
    performance_data = {
        "plot": performance_plot,
        "folds_with_motifs": f"{performance.fold_count_with_motifs}/{performance.fold_count}"
    }
    
    report_data_fname = os.path.join(data_dir, "report_data.pkl")
    with open(report_data_fname, "rb") as info_f:
        report_info = pickle.load(info_f)
    report_info["performance_data"] = performance_data

    out_page_name = os.path.join(data_dir, "report.html")
    write_report(
        environ = jinja_env,
        temp_base = "shapeme_report.html.temp",
        info = report_info,
        out_name = out_page_name,
    )

>>>>>>> 45908575
    status = "FinishedWithMotifs"
    with open(status_fname, "w") as status_f:
        json.dump(status, status_f)
    logging.info("ShapeME finished")

  


def prep_data(args):
    data_dir = args.data_dir
    np_basename = args.narrowpeak_file
    fa_basename = args.fasta_file
    wsize = args.wsize
    nrand = args.nrand
    seed = args.seed
    rmchr = args.rmchr
    continuous = args.continuous
    center_metric = args.center_metric

    np_fname = os.path.join(data_dir, np_basename)
    fa_fname = os.path.join(data_dir, fa_basename)

    PREP_EXE = f"python {this_path}/convert_narrowpeak_to_fire.py "\
        f"{np_fname} {fa_fname} seqs "\
        f"--wsize {wsize} --nrand {nrand} --center_metric {center_metric}"

    # workaround for potential security vulnerability of shell=True
    PREP_CMD = shlex.quote(PREP_EXE)
    prep_result = subprocess.run(
        PREP_EXE,
        shell=True,
        capture_output=True,
        #check=True,
    )
    if prep_result.returncode != 0:
        logging.error(
            f"ERROR: running the following command:\n\n"\
            f"{PREP_CMD}\n\n"\
            f"resulted in the following stderr:\n\n"\
            f"{prep_result.stderr.decode()}\n\n"
            f"and the following stdout:\n\n"\
            f"{prep_result.stdout.decode()}"
        )
        sys.exit(1)
    else:
        logging.info(
            f"Data were prepared by running the following command:\n\n"\
            f"{PREP_CMD}\n\n"\
            f"resulting in the following stderr:\n\n"\
            f"{prep_result.stderr.decode()}\n\n"
            f"and the following stdout:\n\n"\
            f"{prep_result.stdout.decode()}"
        )


def main():

    args = parse_args()
    if args.command == "infer":
        infer(args)
    elif args.command == "prep_data":
        prep_data(args)


if __name__ == '__main__':
    main()
<|MERGE_RESOLUTION|>--- conflicted
+++ resolved
@@ -1032,15 +1032,6 @@
     #            f"{merge_eval_result.stdout.decode()}"
     #        )
 
-<<<<<<< HEAD
-    ######################################
-    ## now save images for report and write html report file
-    ######################################
-=======
-    ########################################################
-    ## still need to gather final AUPR metrics for each fold, final motif, mean across folds
-    ########################################################
-
     aupr_plot_fname = os.path.join(data_dir, "cv_aupr.png")
     performance = Performance(fold_direcs)
     performance.plot_performance(aupr_plot_fname)
@@ -1065,7 +1056,6 @@
         out_name = out_page_name,
     )
 
->>>>>>> 45908575
     status = "FinishedWithMotifs"
     with open(status_fname, "w") as status_f:
         json.dump(status, status_f)
