[package]
name = "ShapeME"
version = "0.1.0"
edition = "2021"

# See more keys and their definitions at https://doc.rust-lang.org/cargo/reference/manifest.html

[dependencies]
rand = "0.8.5"
rocket = { version="=0.5.0-rc.3", features=["json"] }
rocket-multipart-form-data = "0.10.5"
tokio = { version="1.28.1", features=["full"] }
serde_json = "1.0.59"
serde = { version = "1.0", features = ["derive"] }
dashmap = "5.4.0"
image = "0.24.6"
base64 = "0.21.2"
glob = "0.3.1"
lettre = { version = "0.10.0-beta.2", default-features = false, features = ["smtp-transport", "tokio1-rustls-tls", "hostname", "r2d2", "builder"] }
<<<<<<< HEAD
sqlx = { version = "0.6", features = ["runtime-tokio-native-tls", "sqlite"] }
=======
rusqlite = { version = "0.29.0", features = ["bundled"] }
>>>>>>> f730c7c6

[dependencies.rocket_dyn_templates]
version = "=0.1.0-rc.3"
features=["tera"]

[dependencies.rocket_sync_db_pools]
version = "=0.1.0-rc.3"
features = []
<|MERGE_RESOLUTION|>--- conflicted
+++ resolved
@@ -17,11 +17,7 @@
 base64 = "0.21.2"
 glob = "0.3.1"
 lettre = { version = "0.10.0-beta.2", default-features = false, features = ["smtp-transport", "tokio1-rustls-tls", "hostname", "r2d2", "builder"] }
-<<<<<<< HEAD
-sqlx = { version = "0.6", features = ["runtime-tokio-native-tls", "sqlite"] }
-=======
 rusqlite = { version = "0.29.0", features = ["bundled"] }
->>>>>>> f730c7c6
 
 [dependencies.rocket_dyn_templates]
 version = "=0.1.0-rc.3"
