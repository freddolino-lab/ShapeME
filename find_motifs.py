--- conflicted
+++ resolved
@@ -1684,14 +1684,10 @@
         for good_motif in top_motifs:
             # check the conditional mutual information for this motif with
             # each of the chosen motifs
-<<<<<<< HEAD
-            this_mi = inout.conditional_mutual_information(
-=======
             good_motif_hits = good_motif['hits']
             distinct_good_motif_hits = good_motif['distinct_hits']
 
             this_cmi = inout.conditional_mutual_information(
->>>>>>> e8ee3f39
                 records.y, 
                 distinct_y,
                 cand_hits, 
