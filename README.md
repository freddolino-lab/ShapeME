--- conflicted
+++ resolved
@@ -1,5 +1,4 @@
 TODO:
-<<<<<<< HEAD
 1. add input file format specs (will add example\_files directory)
     [ ] place example files in directory
 2. add instructions for running examples
@@ -7,9 +6,6 @@
     [x] find\_motifs.py
     [ ] evaluate\_motifs.py
 4. consider adding wrapper script for all steps (scheme.py)
-=======
-1. add docs for every argument of `evaluate_motifs.py`
->>>>>>> c065b0b2
 
 # SCHEME
 
