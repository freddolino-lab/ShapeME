import sys
import os
import argparse
import numpy as np
import logging
import random
import pathlib

this_path = pathlib.Path(__file__).parent.absolute()
utils_path = os.path.join(this_path, 'utils')
sys.path.insert(0, utils_path)

import fasta as fa
import peak as pk

class FIREfile(object):

    def __init__(self):
        self.data = {}
        self.names = []

    def __iter__(self):
        for name in self.names:
            yield (name, self.data[name])

    def __len__(self):
        return len(self.names)

    def __add__(self, other):
        newfile = FIREfile()
        for name, score in self:
            newfile.add_entry(name, score)
        for name, score in other:
            newfile.add_entry(name, score)
        return newfile

    def add_entry(self, name, score):
        self.data[name] = score
        self.names.append(name)

    def pull_value(self, name):
        return self.data[name]

    def discretize_quant(self, nbins=10):
        # first pull all the values
        all_vals = [val for name, val in self]
        all_vals = np.array(all_vals)
        quants = np.arange(0,100, 100.0/nbins)
        bins = []
        for quant in quants:
            bins.append(np.percentile(all_vals, quant))
        all_vals = np.digitize(all_vals, bins)
        for new_val, (name, old_val) in zip(all_vals, self):
            self.data[name] = new_val

    def shuffle(self):
        size = len(self)
        subset = np.random.permutation(size)
        shuffled_names = [self.names[val] for val in subset]
        self.names = shuffled_names


    def write(self, fname):
        with open(fname, mode="w") as outf:
            outf.write("name\tscore\n")
            for name, score in self:
                outf.write("%s\t%s\n"%(name, score))


def make_kfold_datasets(k, fastafile, firefile, outpre):
    logging.warning("Making %s fold datasets"%k)
    # shuffle all the fasta entries in place 
    np.random.shuffle(fastafile.names)
    # create k folds out of the names as a list of lists
    size = len(fastafile.names)
    folds = [firefile.names[i::k] for i in xrange(k)]
    # loop through each fold
    for test_idx in xrange(len(folds)):
        # make a seperate fasta file and fire file for the test fold
        this_test_fasta = fa.FastaFile()
        this_test_fire = FIREfile()
        for name in folds[test_idx]:
            this_test_fasta.add_entry(fastafile.pull_entry(name))
            this_test_fire.add_entry(name, firefile.pull_value(name))
        with open(outpre+"_test_%i.fa"%test_idx, mode="w") as outf:
            this_test_fasta.write(outf)
        this_test_fire.write(outpre+"_test_%i.txt"%test_idx)
        

        # make a sperate fasta and fire file for the train folds
        this_train_fasta = fa.FastaFile()
        this_train_fire = FIREfile()
        
        for train_idx in xrange(len(folds)):
            if train_idx != test_idx:
                for name in folds[train_idx]:
                    this_train_fasta.add_entry(fastafile.pull_entry(name))
                    this_train_fire.add_entry(name, firefile.pull_value(name))

        logging.warning("Writing fold %i"%test_idx)
        with open(outpre+"_train_%i.fa"%test_idx, mode="w") as outf:
            this_train_fasta.write(outf)
        this_train_fire.write(outpre+"_train_%i.txt"%test_idx)


if __name__ == "__main__":
    parser = argparse.ArgumentParser(
            description="Take a narrowPeak file and pull seqs for FIRE format")
    parser.add_argument('npfile', type=str, help="input narrowPeak file")
    parser.add_argument('fasta', type=str, help="input fasta file")
    parser.add_argument('outpre', type=str, help="output file prefix")
    parser.add_argument('--wsize', type=int, default=30, 
                        help="half the window size around peak center")
    parser.add_argument('--kfold', type=int, default=None, 
                        help="create k fold datasets for CV")
    parser.add_argument('--nrand', type=int, default=3, 
            help="multiplier for number of random seqs to include")
    parser.add_argument('--seed', type=int, default=1234, 
            help="random seed for reproducibility")
    parser.add_argument('--rmchr', action="store_true", default=False, 
            help="rm chr string from peak chromosomes")
    parser.add_argument('--discretize', type=int, default=None, 
            help="discretize by value field?")
    parser.add_argument('--center_metric', type=str, 
            help="geom or height, geom gives geometric center of the peak (default). \
                    height gives narrowpeak defined peak summit.")
    parser.add_argument

    args = parser.parse_args()
    np.random.seed(args.seed)
    genome = fa.FastaFile()
    logging.warning("reading in full genome")
    with open(args.fasta) as inf:
        genome.read_whole_file(inf)

    peaks = pk.PeakList()
    logging.warning("reading in narrowPeaks")
    peaks.from_narrowPeak_file(args.npfile)
    if args.rmchr:
        for peak in peaks.generator():
            peak.chrm = peak.chrm.replace("chr", "")
    outfasta = fa.FastaFile()
    realfire = FIREfile()
    fakefire = FIREfile()
    for i, peak in enumerate(peaks.generator()):
        this_entry = fa.FastaEntry()
        if args.center_metric == "height":
            peak_center = peak.find_height_center()
        else:
            peak_center = peak.find_geometric_center()

        this_chrm = genome.pull_entry(peak.chrm)
        this_entry.set_seq(
            this_chrm.pull_seq(
<<<<<<< HEAD
                max(peak_center - args.wsize,0), 
=======
                max(peak_center - args.wsize,0),
>>>>>>> 75fcd489
                min(peak_center + args.wsize, len(this_chrm))
            )
        )
        this_entry.set_header(">"+"peak_%i"%(i))
        outfasta.add_entry(this_entry)
        if args.discretize:
            realfire.add_entry(this_entry.chrm_name(), peak.signalval)
        else:
            realfire.add_entry(this_entry.chrm_name(), 1)

        for j in xrange(args.nrand):
            this_rand = fa.FastaEntry()
            this_seq = "N"*(args.wsize*2 + 1)
            while this_seq.count("N") > args.wsize:
                this_loc = np.random.randint(0+args.wsize, len(this_chrm)-args.wsize)
                this_seq = this_chrm.pull_seq(this_loc-args.wsize, this_loc+args.wsize)
            this_rand.set_seq(this_seq)
            this_rand.set_header(">"+"peak_%i_%i"%(i,j))
            outfasta.add_entry(this_rand)
            fakefire.add_entry(this_rand.chrm_name(),0)
    if args.discretize:
        realfire.discretize_quant(args.discretize)
    finalfire = realfire + fakefire
    finalfire.shuffle()
    if args.kfold:
        make_kfold_datasets(args.kfold, outfasta, finalfire, args.outpre)
    else:
        with open(args.outpre+".fa", mode="w") as outf:
            outfasta.write(outf)
        #outfire.write(args.outpre+"_fire.txt")<|MERGE_RESOLUTION|>--- conflicted
+++ resolved
@@ -152,11 +152,7 @@
         this_chrm = genome.pull_entry(peak.chrm)
         this_entry.set_seq(
             this_chrm.pull_seq(
-<<<<<<< HEAD
                 max(peak_center - args.wsize,0), 
-=======
-                max(peak_center - args.wsize,0),
->>>>>>> 75fcd489
                 min(peak_center + args.wsize, len(this_chrm))
             )
         )
