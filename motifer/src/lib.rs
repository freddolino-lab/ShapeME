--- conflicted
+++ resolved
@@ -31,34 +31,13 @@
     }
 
     #[test]
-    fn test_dot_prod() {
-        // first element is always 1, second element is max_count+1
-        let a = arr1(&[1, 3]);   // fwt dot prod | rev dot prod
-        // example hits array
-        let b = arr2(&[[0, 0],   // 0            | 0
-                       [1, 0],   // 1            | 3
-                       [2, 0],   // 2            | 6
-                       [0, 1],   // 3            | 1
-                       [1, 1],   // 4            | 4
-                       [2, 1],   // 5            | 7
-                       [0, 2],   // 6            | 2
-                       [1, 2],   // 7            | 5
-                       [2, 2]]); // 8            | 8
-        let dot_prod = b.dot(&a);
-        println!("{}", dot_prod);
-        let rev_prod = b.slice(s![.., ..;-1]).dot(&a);
-        println!("{}", rev_prod);
-        assert_eq!(arr1(&[0, 1, 2, 3, 4, 5, 6, 7, 8]), dot_prod);
-        assert_eq!(arr1(&[0, 3, 6, 1, 4, 7, 2, 5, 8]), rev_prod);
-    }
-
-    #[test]
-    fn sort_hits() {
+    fn categorize_hits() {
+        // answer is that the dot products should be after sorting each row of b
         let answer = arr1(&[0, 3, 6, 3, 4, 7, 6, 7, 8]);
         let max_count = 2;
         // first element is always 1, second element is max_count+1
         let a = arr1(&[1, max_count + 1]); 
-        // example hits array        // fwt dot prod | rev dot prod
+        // example hits array        // fwd dot prod | rev dot prod
         let mut b = arr2(&[[0, 0],   // 0            | 0
                            [1, 0],   // 1            | 3
                            [2, 0],   // 2            | 6
@@ -71,17 +50,10 @@
         let min = b.map_axis(ndarray::Axis(1), |r| cmp::min(r[0], r[1]));
         let max = b.map_axis(ndarray::Axis(1), |r| cmp::max(r[0], r[1]));
         
-        println!("{}", min);
-        println!("{}", max);
-
         b.column_mut(0).assign(&min);
         b.column_mut(1).assign(&max);
 
-        println!("{}", b);
-
         let categories = b.dot(&a);
-
-        println!("{}", categories);
         assert_eq!(categories, answer);
     }
  
@@ -838,30 +810,6 @@
     ///
     /// * `kmer` - Length of windows to slice over each record's parameters
     /// * `alpha` - Lower limit on inv_logit transformed weights
-<<<<<<< HEAD
-    //pub fn make_seed_vec(&self, kmer: usize, alpha: f64) -> Vec<Seed> {
-
-    //    let mut seed_vec = Vec::new();
-
-    //    let r_num = self.seqs[0].params.raw_dim()[0];
-    //    let c_num = self.seqs[0].params.raw_dim()[1];
-    //    let const_seq = Sequence{params: ndarray::Array2::zeros((r_num, c_num))};
-    //    let const_view = const_seq.view();
-
-    //    let mut seed_weights = MotifWeights::new(&const_view);
-    //    seed_weights.constrain_normalize(&alpha);
-    //    let wv = &seed_weights.weights_norm.view();
-
-    //    for entry in self.iter() {
-    //        let seq = entry.seq;
-    //        for window in seq.window_iter(0, self.len(), kmer) {
-    //            let mut seed = Seed::new(&window, wv, self.len());
-    //            seed_vec.push(seed);
-    //        }
-    //    }
-    //    seed_vec
-    //}
-=======
     pub fn make_seed_vec(&self, kmer: usize, alpha: f64) -> Seeds {
         // want to fill a vector of possible seeds 
         let mut seed_vec = Vec::new();
@@ -886,7 +834,6 @@
         // pass full ownership of the weights out of the function.
         Seeds{seeds: seed_vec, weights: seed_weights}
     }
->>>>>>> 3281871d
 
     /// Iterate over each record in the database as a [Sequence] value pair
     pub fn iter(&self) -> RecordsDBIter{
