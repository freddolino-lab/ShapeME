--- conflicted
+++ resolved
@@ -5,10 +5,3 @@
 edition = "2018"
 
 # See more keys and their definitions at https://doc.rust-lang.org/cargo/reference/manifest.html
-<<<<<<< HEAD
-
-[dependencies]
-ndarray = "0.15.0"
-argmin = { version = "0.4.7", features = ["ctrlc", "ndarrayl", "nalgebral"] }
-=======
->>>>>>> 911fb967
