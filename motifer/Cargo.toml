[package]
name = "motifer"
version = "0.1.0"
authors = ["Jeremy Schroeder <schroedj@umich.edu>", "Michael Wolfe <mwolfe6@wisc.edu>"]
edition = "2018"

[dependencies]
# We need the approx feature to expose the ArrayBase struct to the abs_diff_eq method
ndarray = { version = "0.15.3", features = ["approx"] }
ndarray-stats = "0.5.0"
<<<<<<< HEAD
approx = "0.3.1"
=======
approx = "0.5.0"
itertools = "0.10.1"
>>>>>>> 3281871d

# See more keys and their definitions at https://doc.rust-lang.org/cargo/reference/manifest.html
<|MERGE_RESOLUTION|>--- conflicted
+++ resolved
@@ -8,11 +8,7 @@
 # We need the approx feature to expose the ArrayBase struct to the abs_diff_eq method
 ndarray = { version = "0.15.3", features = ["approx"] }
 ndarray-stats = "0.5.0"
-<<<<<<< HEAD
-approx = "0.3.1"
-=======
 approx = "0.5.0"
 itertools = "0.10.1"
->>>>>>> 3281871d
 
 # See more keys and their definitions at https://doc.rust-lang.org/cargo/reference/manifest.html
